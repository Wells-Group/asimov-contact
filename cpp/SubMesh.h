// Copyright (C) 2021 Sarah Roggendorf
//
// This file is part of DOLFINx_Contact
//
// SPDX-License-Identifier:    MIT

#pragma once
#include <dolfinx.h>
#include <dolfinx/common/sort.h>
#include <dolfinx/fem/DofMap.h>
#include <dolfinx/fem/Function.h>
#include <dolfinx/fem/FunctionSpace.h>
#include <dolfinx/fem/utils.h>
#include <dolfinx/mesh/Mesh.h>
#include <dolfinx/mesh/MeshTags.h>
#include <xtensor/xadapt.hpp>

namespace dolfinx_contact
{
class SubMesh
{
public:
  // empty constructor
  SubMesh() = default;

  // submesh constructor
  // constructs a submesh consisting of the cells adjacent to a given set of
  // exterior facets
  /// @param[in] mesh - the parent mesh
  /// @param[in] facets - vector of pairs (cell, facet) of exterior facets,
  /// where cell is the index of the cell local to the process and facet is
  /// the facet index within the cell
  SubMesh(std::shared_ptr<const dolfinx::mesh::Mesh> mesh,
          std::vector<std::pair<std::int32_t, int>>& facets);

  // Return mesh
  std::shared_ptr<dolfinx::mesh::Mesh> mesh() const { return _mesh; }

  // Return adjacency list mapping from parent mesh cell to submesh cell
  std::shared_ptr<const dolfinx::graph::AdjacencyList<std::int32_t>>
  cell_map() const
  {
    return _mesh_to_submesh_cell_map;
  }

  // Return adjacency list mapping from submesh facet corresponding to facets
  // from the original input list to pair (cell, facet)
  std::shared_ptr<const dolfinx::graph::AdjacencyList<std::int32_t>>
  facet_map() const
  {
    return _facets_to_cells;
  }

  // Return parent cells: parent_cells()[i] is the cell in the parent mesh for
  // ith cell in submesh
  std::vector<std::int32_t> parent_cells() const { return _parent_cells; }

  // Create FunctionSpace on submesh that is identical with a given
  // FunctionSpace on the parent mesh but restricted to submesh
  /// @param[in] V_parent - the function space on the the parent mesh
  /// @return the function space on the submesh
  dolfinx::fem::FunctionSpace create_functionspace(
      std::shared_ptr<dolfinx::fem::FunctionSpace> V_parent) const;

  // Copy of a function on the parent mesh/ in the parent function space
  // to submesh/ function space on submesh
  ///@param[in] u_parent - function to be copied
  ///@param[in, out] u_sub - function into which the function values are to be
<<<<<<< HEAD
  ///copied
=======
  /// copied
>>>>>>> e09ab4ec
  void copy_function(dolfinx::fem::Function<PetscScalar>& u_parent,
                     dolfinx::fem::Function<PetscScalar>& u_sub);

private:
  // the submesh mesh
  std::shared_ptr<dolfinx::mesh::Mesh> _mesh;

  // submesh to mesh vertex map returned by dolfinx::mesh::create_submesh
  std::vector<std::int32_t> _submesh_to_mesh_vertex_map;

  // submesh to mesh x_dof map returned by dolfinx::mesh::create_submesh
  std::vector<std::int32_t> _submesh_to_mesh_x_dof_map;

  // adjacency list mapping from submesh facet corresponding to facets
  // from the original input list to pair (cell, facet)
  std::shared_ptr<dolfinx::graph::AdjacencyList<std::int32_t>>
      _mesh_to_submesh_cell_map;

  // parent_cells()[i] is the cell in the parent mesh for
  // ith cell in submesh
  std::vector<std::int32_t> _parent_cells;

  // adjacency list mapping from submesh facet corresponding to facets
  // from the original input list to pair (cell, facet)
  std::shared_ptr<dolfinx::graph::AdjacencyList<std::int32_t>> _facets_to_cells;
};
} // namespace dolfinx_contact<|MERGE_RESOLUTION|>--- conflicted
+++ resolved
@@ -66,11 +66,7 @@
   // to submesh/ function space on submesh
   ///@param[in] u_parent - function to be copied
   ///@param[in, out] u_sub - function into which the function values are to be
-<<<<<<< HEAD
-  ///copied
-=======
   /// copied
->>>>>>> e09ab4ec
   void copy_function(dolfinx::fem::Function<PetscScalar>& u_parent,
                      dolfinx::fem::Function<PetscScalar>& u_sub);
 
