--- conflicted
+++ resolved
@@ -57,9 +57,5 @@
     dolfinx_contact::Kernel type,
     std::shared_ptr<const dolfinx::fem::FunctionSpace<double>> V,
     std::shared_ptr<const dolfinx_contact::QuadratureRule> quadrature_rule,
-<<<<<<< HEAD
-    const std::size_t max_links, std::vector<std::size_t> cstrides);
-=======
     const std::vector<std::size_t>& cstrides);
->>>>>>> 4455cdb0
 } // namespace dolfinx_contact