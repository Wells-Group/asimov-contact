// Copyright (C) 2021-2022 Jørgen S. Dokken and Sarah Roggendorf
//
// This file is part of DOLFINx_CONTACT
//
// SPDX-License-Identifier:    MIT

#include "utils.h"
#include "error_handling.h"
#include "geometric_quantities.h"
#include <dolfinx/geometry/BoundingBoxTree.h>
#include <dolfinx/geometry/utils.h>
using namespace dolfinx_contact;

//-----------------------------------------------------------------------------
void dolfinx_contact::pull_back(xt::xtensor<double, 3>& J,
                                xt::xtensor<double, 3>& K,
                                xt::xtensor<double, 1>& detJ,
                                const xt::xtensor<double, 2>& x,
                                xt::xtensor<double, 2>& X,
                                const xt::xtensor<double, 2>& coordinate_dofs,
                                const dolfinx::fem::CoordinateElement& cmap)
{
  // number of points
  const std::size_t num_points = x.shape(0);
  assert(J.shape(0) >= num_points);
  assert(K.shape(0) >= num_points);
  assert(detJ.shape(0) >= num_points);

  // Get mesh data from input
  const size_t tdim = K.shape(1);

  // -- Lambda function for affine pull-backs
  xt::xtensor<double, 4> data(cmap.tabulate_shape(1, 1));
  const xt::xtensor<double, 2> X0(xt::zeros<double>({std::size_t(1), tdim}));
  cmap.tabulate(1, X0, data);
  const xt::xtensor<double, 2> dphi_i
      = xt::view(data, xt::range(1, tdim + 1), 0, xt::all(), 0);
  auto pull_back_affine = [dphi_i](auto&& X, const auto& cell_geometry,
                                   auto&& J, auto&& K, const auto& x) mutable
  {
    dolfinx::fem::CoordinateElement::compute_jacobian(dphi_i, cell_geometry, J);
    dolfinx::fem::CoordinateElement::compute_jacobian_inverse(J, K);
    dolfinx::fem::CoordinateElement::pull_back_affine(
        X, K, dolfinx::fem::CoordinateElement::x0(cell_geometry), x);
  };

  xt::xtensor<double, 2> dphi;

  if (cmap.is_affine())
  {
    xt::xtensor<double, 4> phi(cmap.tabulate_shape(1, 1));
    J.fill(0);
    pull_back_affine(X, coordinate_dofs, xt::view(J, 0, xt::all(), xt::all()),
                     xt::view(K, 0, xt::all(), xt::all()), x);
    detJ[0] = dolfinx::fem::CoordinateElement::compute_jacobian_determinant(
        xt::view(J, 0, xt::all(), xt::all()));
    for (std::size_t p = 1; p < num_points; ++p)
    {
      xt::view(J, p, xt::all(), xt::all())
          = xt::view(J, 0, xt::all(), xt::all());
      xt::view(K, p, xt::all(), xt::all())
          = xt::view(K, 0, xt::all(), xt::all());
      detJ[p] = detJ[0];
    }
  }
  else
  {
    cmap.pull_back_nonaffine(X, x, coordinate_dofs);
    xt::xtensor<double, 4> phi(cmap.tabulate_shape(1, X.shape(0)));
    cmap.tabulate(1, X, phi);
    J.fill(0);
    for (std::size_t p = 0; p < X.shape(0); ++p)
    {
      auto _J = xt::view(J, p, xt::all(), xt::all());
      dphi = xt::view(phi, xt::range(1, tdim + 1), p, xt::all(), 0);
      dolfinx::fem::CoordinateElement::compute_jacobian(dphi, coordinate_dofs,
                                                        _J);
      dolfinx::fem::CoordinateElement::compute_jacobian_inverse(
          _J, xt::view(K, p, xt::all(), xt::all()));
      detJ[p]
          = dolfinx::fem::CoordinateElement::compute_jacobian_determinant(_J);
    }
  }
}

//-----------------------------------------------------------------------------
std::pair<std::vector<std::int32_t>, std::vector<std::int32_t>>
dolfinx_contact::sort_cells(const xtl::span<const std::int32_t>& cells,
                            const xtl::span<std::int32_t>& perm)
{
  assert(perm.size() == cells.size());

  const auto num_cells = (std::int32_t)cells.size();
  std::vector<std::int32_t> unique_cells(num_cells);
  std::vector<std::int32_t> offsets(num_cells + 1, 0);
  std::iota(perm.begin(), perm.end(), 0);
  dolfinx::argsort_radix<std::int32_t>(cells, perm);

  // Sort cells in accending order
  for (std::int32_t i = 0; i < num_cells; ++i)
    unique_cells[i] = cells[perm[i]];

  // Compute the number of identical cells
  std::int32_t index = 0;
  for (std::int32_t i = 0; i < num_cells - 1; ++i)
    if (unique_cells[i] != unique_cells[i + 1])
      offsets[++index] = i + 1;

  offsets[index + 1] = num_cells;
  unique_cells.erase(std::unique(unique_cells.begin(), unique_cells.end()),
                     unique_cells.end());
  offsets.resize(unique_cells.size() + 1);

  return std::make_pair(unique_cells, offsets);
}

//-------------------------------------------------------------------------------------
void dolfinx_contact::update_geometry(
    const dolfinx::fem::Function<PetscScalar>& u,
    std::shared_ptr<dolfinx::mesh::Mesh> mesh)
{
  std::shared_ptr<const dolfinx::fem::FunctionSpace> V = u.function_space();
  assert(V);
  std::shared_ptr<const dolfinx::fem::DofMap> dofmap = V->dofmap();
  assert(dofmap);
  // Check that mesh to be updated and underlying mesh of u are the same
  assert(mesh == V->mesh());

  // The Function and the mesh must have identical element_dof_layouts
  // (up to the block size)
  assert(dofmap->element_dof_layout()
         == mesh->geometry().cmap().create_dof_layout());

  const int tdim = mesh->topology().dim();
  std::shared_ptr<const dolfinx::common::IndexMap> cell_map
      = mesh->topology().index_map(tdim);
  assert(cell_map);
  const std::int32_t num_cells
      = cell_map->size_local() + cell_map->num_ghosts();

  // Get dof array and retrieve u at the mesh dofs
  const dolfinx::graph::AdjacencyList<std::int32_t>& dofmap_x
      = mesh->geometry().dofmap();
  const int bs = dofmap->bs();
  const auto& u_data = u.x()->array();
  xtl::span<double> coords = mesh->geometry().x();
  std::vector<double> dx(coords.size());
  for (std::int32_t c = 0; c < num_cells; ++c)
  {
    const tcb::span<const int> dofs = dofmap->cell_dofs(c);
    const tcb::span<const int> dofs_x = dofmap_x.links(c);
    for (std::size_t i = 0; i < dofs.size(); ++i)
      for (int j = 0; j < bs; ++j)
      {
        dx[3 * dofs_x[i] + j] = u_data[bs * dofs[i] + j];
      }
  }
  // add u to mesh dofs
  std::transform(coords.begin(), coords.end(), dx.begin(), coords.begin(),
                 std::plus<double>());
}
//-------------------------------------------------------------------------------------
double dolfinx_contact::R_plus(double x) { return 0.5 * (std::abs(x) + x); }
//-------------------------------------------------------------------------------------
double dolfinx_contact::R_minus(double x) { return 0.5 * (x - std::abs(x)); }
//-------------------------------------------------------------------------------------
double dolfinx_contact::dR_minus(double x) { return double(x < 0); }
//-------------------------------------------------------------------------------------

double dolfinx_contact::dR_plus(double x) { return double(x > 0); }
//-------------------------------------------------------------------------------------
std::array<std::size_t, 4>
dolfinx_contact::evaluate_basis_shape(const dolfinx::fem::FunctionSpace& V,
                                      const std::size_t num_points,
                                      const std::size_t num_derivatives)
{
  // Get element
  assert(V.element());
  std::size_t gdim = V.mesh()->geometry().dim();
  std::shared_ptr<const dolfinx::fem::FiniteElement> element = V.element();
  assert(element);
  const int bs_element = element->block_size();
  const std::size_t value_size = element->value_size() / bs_element;
  const std::size_t space_dimension = element->space_dimension() / bs_element;
  return {num_derivatives * gdim + 1, num_points, space_dimension, value_size};
}
//-----------------------------------------------------------------------------
void dolfinx_contact::evaluate_basis_functions(
    const dolfinx::fem::FunctionSpace& V, const xt::xtensor<double, 2>& x,
    const xtl::span<const std::int32_t>& cells,
    xt::xtensor<double, 4>& basis_values, std::size_t num_derivatives)
{

  assert(num_derivatives < 2);
  if (x.shape(0) != cells.size())
  {
    throw std::invalid_argument(
        "Number of points and number of cells must be equal.");
  }
  if (x.shape(0) != basis_values.shape(1))
  {
    throw std::invalid_argument("Length of array for basis values must be the "
                                "same as the number of points.");
  }
  if (x.shape(0) == 0)
    return;

  // Get mesh
  std::shared_ptr<const dolfinx::mesh::Mesh> mesh = V.mesh();
  assert(mesh);
  const dolfinx::mesh::Geometry& geometry = mesh->geometry();
  const dolfinx::mesh::Topology& topology = mesh->topology();

  // Get topology data
  const std::size_t tdim = topology.dim();
  std::shared_ptr<const dolfinx::common::IndexMap> map
      = topology.index_map((int)tdim);

  // Get geometry data
  const std::size_t gdim = geometry.dim();
  xtl::span<const double> x_g = geometry.x();
  const dolfinx::graph::AdjacencyList<std::int32_t>& x_dofmap
      = geometry.dofmap();
  const dolfinx::fem::CoordinateElement& cmap = geometry.cmap();
  const std::size_t num_dofs_g = cmap.dim();

  // Get element
  assert(V.element());
  std::shared_ptr<const dolfinx::fem::FiniteElement> element = V.element();
  assert(element);
  const int bs_element = element->block_size();
  const std::size_t reference_value_size
      = element->reference_value_size() / bs_element;
  const std::size_t space_dimension = element->space_dimension() / bs_element;

  // If the space has sub elements, concatenate the evaluations on the sub
  // elements
  if (const int num_sub_elements = element->num_sub_elements();
      num_sub_elements > 1 && num_sub_elements != bs_element)
  {
    throw std::invalid_argument("Canot evaluate basis functions for mixed "
                                "function spaces. Extract subspaces.");
  }

  // Get dofmap
  std::shared_ptr<const dolfinx::fem::DofMap> dofmap = V.dofmap();
  assert(dofmap);

  xtl::span<const std::uint32_t> cell_info;
  if (element->needs_dof_transformations())
  {
    mesh->topology_mutable().create_entity_permutations();
    cell_info = xtl::span(topology.get_cell_permutation_info());
  }

  xt::xtensor<double, 2> coordinate_dofs
      = xt::zeros<double>({num_dofs_g, gdim});
  xt::xtensor<double, 2> xp = xt::zeros<double>({std::size_t(1), gdim});

  // -- Lambda function for affine pull-backs
  xt::xtensor<double, 4> data(cmap.tabulate_shape(1, 1));
  const xt::xtensor<double, 2> X0(xt::zeros<double>({std::size_t(1), tdim}));
  cmap.tabulate(1, X0, data);
  const xt::xtensor<double, 2> dphi_i
      = xt::view(data, xt::range(1, tdim + 1), 0, xt::all(), 0);
  auto pull_back_affine = [&dphi_i](auto&& X, const auto& cell_geometry,
                                    auto&& J, auto&& K, const auto& x) mutable
  {
    dolfinx::fem::CoordinateElement::compute_jacobian(dphi_i, cell_geometry, J);
    dolfinx::fem::CoordinateElement::compute_jacobian_inverse(J, K);
    dolfinx::fem::CoordinateElement::pull_back_affine(
        X, K, dolfinx::fem::CoordinateElement::x0(cell_geometry), x);
  };

  xt::xtensor<double, 2> dphi;
  xt::xtensor<double, 2> X({x.shape(0), tdim});
  xt::xtensor<double, 3> J = xt::zeros<double>({x.shape(0), gdim, tdim});
  xt::xtensor<double, 3> K = xt::zeros<double>({x.shape(0), tdim, gdim});
  xt::xtensor<double, 1> detJ = xt::zeros<double>({x.shape(0)});
  xt::xtensor<double, 4> phi(cmap.tabulate_shape(1, 1));

  xt::xtensor<double, 2> _Xp({1, tdim});
  for (std::size_t p = 0; p < cells.size(); ++p)
  {
    const int cell_index = cells[p];

    // Skip negative cell indices
    if (cell_index < 0)
      continue;
    assert(cell_index < x_dofmap.num_nodes());

    // Get cell geometry (coordinate dofs)
    const tcb::span<const int> x_dofs = x_dofmap.links(cell_index);
    for (std::size_t j = 0; j < num_dofs_g; ++j)
    {
      std::copy_n(std::next(x_g.begin(), 3 * x_dofs[j]), gdim,
                  std::next(coordinate_dofs.begin(), j * gdim));
    }

    // Copy data to padded (3D) structure
    std::copy_n(std::next(x.begin(), p * gdim), gdim, xp.begin());

    auto _J = xt::view(J, p, xt::all(), xt::all());
    auto _K = xt::view(K, p, xt::all(), xt::all());

    // Compute reference coordinates X, and J, detJ and K
    if (cmap.is_affine())
    {
      pull_back_affine(_Xp, coordinate_dofs, _J, _K, xp);
      detJ[p]
          = dolfinx::fem::CoordinateElement::compute_jacobian_determinant(_J);
    }
    else
    {
      cmap.pull_back_nonaffine(_Xp, xp, coordinate_dofs);
      cmap.tabulate(1, _Xp, phi);
      dphi = xt::view(phi, xt::range(1, tdim + 1), 0, xt::all(), 0);
      dolfinx::fem::CoordinateElement::compute_jacobian(dphi, coordinate_dofs,
                                                        _J);
      dolfinx::fem::CoordinateElement::compute_jacobian_inverse(_J, _K);
      detJ[p]
          = dolfinx::fem::CoordinateElement::compute_jacobian_determinant(_J);
    }
    xt::row(X, p) = xt::row(_Xp, 0);
  }

  // Prepare basis function data structures
  xt::xtensor<double, 4> basis_reference_values({1 + num_derivatives * tdim,
                                                 x.shape(0), space_dimension,
                                                 reference_value_size});

  // Compute basis on reference element
  element->tabulate(basis_reference_values, X, (int)num_derivatives);

  // temporary data structure
  std::array<std::size_t, 4> shape = basis_values.shape();
  if (num_derivatives == 1)
    shape[0] = tdim + 1;
<<<<<<< HEAD

  xt::xtensor<double, 4> temp(shape);
  std::fill(basis_values.begin(), basis_values.end(), 0);
  std::fill(temp.begin(), temp.end(), 0);

=======

  xt::xtensor<double, 4> temp(shape);
  std::fill(basis_values.begin(), basis_values.end(), 0);
  std::fill(temp.begin(), temp.end(), 0);

>>>>>>> 54356919
  using u_t = xt::xview<decltype(temp)&, std::size_t, std::size_t,
                        xt::xall<std::size_t>, xt::xall<std::size_t>>;
  using U_t
      = xt::xview<decltype(basis_reference_values)&, std::size_t, std::size_t,
                  xt::xall<std::size_t>, xt::xall<std::size_t>>;
  using J_t = xt::xview<decltype(J)&, std::size_t, xt::xall<std::size_t>,
                        xt::xall<std::size_t>>;
  using K_t = xt::xview<decltype(K)&, std::size_t, xt::xall<std::size_t>,
                        xt::xall<std::size_t>>;
  auto push_forward_fn = element->map_fn<u_t, U_t, J_t, K_t>();
  const std::function<void(const xtl::span<double>&,
                           const xtl::span<const std::uint32_t>&, std::int32_t,
                           int)>
      apply_dof_transformation
      = element->get_dof_transformation_function<double>();
  const std::size_t num_basis_values = space_dimension * reference_value_size;

  for (std::size_t p = 0; p < cells.size(); ++p)
  {
    auto _K = xt::view(K, p, xt::all(), xt::all());
    auto _J = xt::view(J, p, xt::all(), xt::all());
    /// NOTE: loop size correct for num_derivatives = 0,1
    for (std::size_t j = 0; j < num_derivatives * tdim + 1; ++j)
    {
      const int cell_index = cells[p];

      // Skip negative cell indices
      if (cell_index < 0)
        continue;

      // Permute the reference values to account for the cell's orientation
      apply_dof_transformation(
          xtl::span(basis_reference_values.data()
                        + j * cells.size() * num_basis_values
                        + p * num_basis_values,
                    num_basis_values),
          cell_info, cell_index, (int)reference_value_size);

      // Push basis forward to physical element

      auto _U = xt::view(basis_reference_values, j, p, xt::all(), xt::all());
      if (j == 0)
      {
        auto _u = xt::view(basis_values, j, p, xt::all(), xt::all());
        push_forward_fn(_u, _U, _J, detJ[p], _K);
      }
      else
      {
        auto _u = xt::view(temp, j, p, xt::all(), xt::all());
        push_forward_fn(_u, _U, _J, detJ[p], _K);
      }
    }

    for (std::size_t k = 0; k < gdim * num_derivatives; ++k)
    {
      auto du = xt::view(basis_values, k + 1, p, xt::all(), xt::all());
      for (std::size_t j = 0; j < num_derivatives * tdim; ++j)
      {
        auto du_temp = xt::view(temp, j + 1, p, xt::all(), xt::all());
        du += _K(j, k) * du_temp;
      }
    }
  }
};

double dolfinx_contact::compute_facet_jacobians(
    std::size_t q, xt::xtensor<double, 2>& J, xt::xtensor<double, 2>& K,
    xt::xtensor<double, 2>& J_tot, const xt::xtensor<double, 2>& J_f,
    const xt::xtensor<double, 3>& dphi, const xt::xtensor<double, 2>& coords)
{
  std::size_t gdim = J.shape(0);
  const xt::xtensor<double, 2>& dphi0_c
      = xt::view(dphi, xt::all(), q, xt::all());
  auto c_view = xt::view(coords, xt::all(), xt::range(0, gdim));
  std::fill(J.begin(), J.end(), 0.0);
  dolfinx::fem::CoordinateElement::compute_jacobian(dphi0_c, c_view, J);
  dolfinx::fem::CoordinateElement::compute_jacobian_inverse(J, K);
  std::fill(J_tot.begin(), J_tot.end(), 0.0);
  dolfinx::math::dot(J, J_f, J_tot);
  return std::fabs(
      dolfinx::fem::CoordinateElement::compute_jacobian_determinant(J_tot));
}
//-------------------------------------------------------------------------------------
std::function<double(
    std::size_t, double, xt::xtensor<double, 2>&, xt::xtensor<double, 2>&,
    xt::xtensor<double, 2>&, const xt::xtensor<double, 2>&,
    const xt::xtensor<double, 3>&, const xt::xtensor<double, 2>&)>
dolfinx_contact::get_update_jacobian_dependencies(
    const dolfinx::fem::CoordinateElement& cmap)
{
  if (cmap.is_affine())
  {
    // Return function that returns the input determinant
    return []([[maybe_unused]] std::size_t q, double detJ,
              [[maybe_unused]] xt::xtensor<double, 2>& J,
              [[maybe_unused]] xt::xtensor<double, 2>& K,
              [[maybe_unused]] xt::xtensor<double, 2>& J_tot,
              [[maybe_unused]] const xt::xtensor<double, 2>& J_f,
              [[maybe_unused]] const xt::xtensor<double, 3>& dphi,
              [[maybe_unused]] const xt::xtensor<double, 2>& coords)
    { return detJ; };
  }
  else
  {
    // Return function that returns the input determinant
    return [](std::size_t q, [[maybe_unused]] double detJ,
              xt::xtensor<double, 2>& J, xt::xtensor<double, 2>& K,
              xt::xtensor<double, 2>& J_tot, const xt::xtensor<double, 2>& J_f,
              const xt::xtensor<double, 3>& dphi,
              const xt::xtensor<double, 2>& coords)
    {
      double new_detJ = dolfinx_contact::compute_facet_jacobians(
          q, J, K, J_tot, J_f, dphi, coords);
      return new_detJ;
    };
  }
}
//-------------------------------------------------------------------------------------
std::function<void(xt::xtensor<double, 1>&, const xt::xtensor<double, 2>&,
                   const xt::xtensor<double, 2>&, const std::size_t)>
dolfinx_contact::get_update_normal(const dolfinx::fem::CoordinateElement& cmap)
{
  if (cmap.is_affine())
  {
    // Return function that returns the input determinant
    return []([[maybe_unused]] xt::xtensor<double, 1>& n,
              [[maybe_unused]] const xt::xtensor<double, 2>& K,
              [[maybe_unused]] const xt::xtensor<double, 2>& n_ref,
              [[maybe_unused]] const std::size_t local_index)
    {
      // Do nothing
    };
  }
  else
  {
    // Return function that updates the physical normal based on K
    return [](xt::xtensor<double, 1>& n, const xt::xtensor<double, 2>& K,
              const xt::xtensor<double, 2>& n_ref,
              const std::size_t local_index) {
      dolfinx_contact::physical_facet_normal(n, K, xt::row(n_ref, local_index));
    };
  }
}
//-------------------------------------------------------------------------------------

/// Compute the active entities in DOLFINx format for a given integral type over
/// a set of entities If the integral type is cell, return the input, if it is
/// exterior facets, return a list of pairs (cell, local_facet_index), and if it
/// is interior facets, return a list of tuples (cell_0, local_facet_index_0,
/// cell_1, local_facet_index_1) for each entity.
/// @param[in] mesh The mesh
/// @param[in] entities List of mesh entities
/// @param[in] integral The type of integral
std::vector<std::int32_t> dolfinx_contact::compute_active_entities(
    std::shared_ptr<const dolfinx::mesh::Mesh> mesh,
    xtl::span<const std::int32_t> entities, dolfinx::fem::IntegralType integral)
{

  switch (integral)
  {
  case dolfinx::fem::IntegralType::cell:
  {
    std::vector<std::int32_t> active_entities(entities.size());
    std::transform(entities.begin(), entities.end(), active_entities.begin(),
                   [](std::int32_t cell) { return cell; });
    return active_entities;
  }
  case dolfinx::fem::IntegralType::exterior_facet:
  {
    std::vector<std::int32_t> active_entities(2 * entities.size());
    const dolfinx::mesh::Topology& topology = mesh->topology();
    int tdim = topology.dim();
    auto f_to_c = topology.connectivity(tdim - 1, tdim);
    assert(f_to_c);
    auto c_to_f = topology.connectivity(tdim, tdim - 1);
    assert(c_to_f);
    for (std::size_t f = 0; f < entities.size(); f++)
    {
      assert(f_to_c->num_links(entities[f]) == 1);
      const std::int32_t cell = f_to_c->links(entities[f])[0];
      auto cell_facets = c_to_f->links(cell);

      auto facet_it
          = std::find(cell_facets.begin(), cell_facets.end(), entities[f]);
      assert(facet_it != cell_facets.end());
      active_entities[2 * f] = cell;
      active_entities[2 * f + 1]
          = (std::int32_t)std::distance(cell_facets.begin(), facet_it);
    }
    return active_entities;
  }
  case dolfinx::fem::IntegralType::interior_facet:
  {
    std::vector<std::int32_t> active_entities(4 * entities.size());
    const dolfinx::mesh::Topology& topology = mesh->topology();
    int tdim = topology.dim();
    auto f_to_c = topology.connectivity(tdim - 1, tdim);
    if (!f_to_c)
      throw std::runtime_error("Facet to cell connectivity missing");
    auto c_to_f = topology.connectivity(tdim, tdim - 1);
    if (!c_to_f)
      throw std::runtime_error("Cell to facet connecitivty missing");
    for (std::size_t f = 0; f < entities.size(); f++)
    {
      assert(f_to_c->num_links(entities[f]) == 2);
      auto cells = f_to_c->links(entities[f]);
      for (std::int32_t i = 0; i < 2; i++)
      {
        auto cell_facets = c_to_f->links(cells[i]);
        auto facet_it
            = std::find(cell_facets.begin(), cell_facets.end(), entities[f]);
        assert(facet_it != cell_facets.end());
        active_entities[4 * f + 2 * i] = cells[i];
        active_entities[4 * f + 2 * i + 1]
            = (std::int32_t)std::distance(cell_facets.begin(), facet_it);
      }
    }
    return active_entities;
  }
  default:
    throw std::runtime_error("Unknown integral type");
  }
  return {};
}

//-------------------------------------------------------------------------------------
dolfinx::graph::AdjacencyList<std::int32_t>
dolfinx_contact::entities_to_geometry_dofs(
    const dolfinx::mesh::Mesh& mesh, int dim,
    const xtl::span<const std::int32_t>& entity_list)
{

  // Get mesh geometry and topology data
  const dolfinx::mesh::Geometry& geometry = mesh.geometry();
  const dolfinx::fem::ElementDofLayout layout
      = geometry.cmap().create_dof_layout();
  // FIXME: What does this return for prisms?
  const std::size_t num_entity_dofs = layout.num_entity_closure_dofs(dim);
  const graph::AdjacencyList<std::int32_t>& xdofs = geometry.dofmap();

  const mesh::Topology& topology = mesh.topology();
  const int tdim = topology.dim();
  mesh.topology_mutable().create_entities(dim);
  mesh.topology_mutable().create_connectivity(dim, tdim);
  mesh.topology_mutable().create_connectivity(tdim, dim);

  // Create arrays for the adjacency-list
  std::vector<std::int32_t> geometry_indices(num_entity_dofs
                                             * entity_list.size());
  std::vector<std::int32_t> offsets(entity_list.size() + 1, 0);
  for (std::size_t i = 0; i < entity_list.size(); ++i)
    offsets[i + 1] = std::int32_t((i + 1) * num_entity_dofs);

  // Fetch connectivities required to get entity dofs
  const std::vector<std::vector<std::vector<int>>>& closure_dofs
      = layout.entity_closure_dofs_all();
  const std::shared_ptr<const dolfinx::graph::AdjacencyList<int>> e_to_c
      = topology.connectivity(dim, tdim);
  assert(e_to_c);
  const std::shared_ptr<const dolfinx::graph::AdjacencyList<int>> c_to_e
      = topology.connectivity(tdim, dim);
  assert(c_to_e);
  for (std::size_t i = 0; i < entity_list.size(); ++i)
  {
    const std::int32_t idx = entity_list[i];
    const std::int32_t cell = e_to_c->links(idx)[0];
    const tcb::span<const int> cell_entities = c_to_e->links(cell);
    auto it = std::find(cell_entities.begin(), cell_entities.end(), idx);
    assert(it != cell_entities.end());
    const auto local_entity = std::distance(cell_entities.begin(), it);
    const std::vector<std::int32_t>& entity_dofs
        = closure_dofs[dim][local_entity];

    const tcb::span<const int> xc = xdofs.links(cell);
    for (std::size_t j = 0; j < num_entity_dofs; ++j)
      geometry_indices[i * num_entity_dofs + j] = xc[entity_dofs[j]];
  }

  return dolfinx::graph::AdjacencyList<std::int32_t>(geometry_indices, offsets);
}

//-------------------------------------------------------------------------------------
std::vector<std::int32_t> dolfinx_contact::find_candidate_surface_segment(
    std::shared_ptr<const dolfinx::mesh::Mesh> mesh,
    const std::vector<std::int32_t>& puppet_facets,
    const std::vector<std::int32_t>& candidate_facets,
    const double radius = -1.)
{
  if (radius < 0)
  {
    // return all facets for negative radius / no radius
    return std::vector<std::int32_t>(candidate_facets);
  }
  // Find midpoints of puppet and candidate facets
  std::vector<double> puppet_midpoints = dolfinx::mesh::compute_midpoints(
      *mesh, mesh->topology().dim() - 1, puppet_facets);
  std::vector<double> candidate_midpoints = dolfinx::mesh::compute_midpoints(
      *mesh, mesh->topology().dim() - 1, candidate_facets);

  double r2 = radius * radius; // radius squared
  double dist; // used for squared distance between two midpoints
  double diff; // used for squared difference between two coordinates

  std::vector<std::int32_t> cand_patch;

  for (std::size_t i = 0; i < candidate_facets.size(); ++i)
  {
    for (std::size_t j = 0; j < puppet_facets.size(); ++j)
    {
      // compute distance betweeen midpoints of ith candidate facet
      // and jth puppet facet
      dist = 0;
      for (std::size_t k = 0; k < 3; ++k)
      {
        diff = std::abs(puppet_midpoints[j * 3 + k]
                        - candidate_midpoints[i * 3 + k]);
        dist += diff * diff;
      }
      if (dist < r2)
      {
        // if distance < radius add candidate_facet to output
        cand_patch.push_back(candidate_facets[i]);
        // break to avoid adding the same facet more than once
        break;
      }
    }
  }
  return cand_patch;
}

//-------------------------------------------------------------------------------------
void dolfinx_contact::compute_physical_points(
    const dolfinx::mesh::Mesh& mesh, xtl::span<const std::int32_t> facets,
    const std::vector<int>& offsets, const xt::xtensor<double, 2>& phi,
    std::vector<xt::xtensor<double, 2>>& qp_phys)
{
  // Geometrical info
  const dolfinx::mesh::Geometry& geometry = mesh.geometry();
  xtl::span<const double> mesh_geometry = geometry.x();
  const dolfinx::fem::CoordinateElement& cmap = geometry.cmap();
  const std::size_t num_dofs_g = cmap.dim();
  const dolfinx::graph::AdjacencyList<std::int32_t>& x_dofmap
      = geometry.dofmap();
  const int gdim = geometry.dim();

  // Create storage for output quadrature points
  // NOTE: Assume that all facets have the same number of quadrature points
  dolfinx_contact::error::check_cell_type(mesh.topology().cell_type());

  std::size_t num_q_points = offsets[1] - offsets[0];
  xt::xtensor<double, 2> q_phys({num_q_points, (std::size_t)gdim});
  qp_phys.reserve(facets.size() / 2);
  qp_phys.clear();
  // Temporary data array
  xt::xtensor<double, 2> coordinate_dofs
      = xt::zeros<double>({num_dofs_g, std::size_t(gdim)});
  for (std::size_t i = 0; i < facets.size(); i += 2)
  {
    auto x_dofs = x_dofmap.links(facets[i]);
    assert(x_dofs.size() == num_dofs_g);
    for (std::size_t j = 0; j < num_dofs_g; ++j)
    {
      std::copy_n(std::next(mesh_geometry.begin(), 3 * x_dofs[j]), gdim,
                  std::next(coordinate_dofs.begin(), j * gdim));
    }
    // push forward points on reference element
    const xt::xtensor<double, 2> phi_f = xt::view(
        phi, xt::xrange(offsets[facets[i + 1]], offsets[facets[i + 1] + 1]),
        xt::all());
    dolfinx::fem::CoordinateElement::push_forward(q_phys, coordinate_dofs,
                                                  phi_f);
    qp_phys.push_back(q_phys);
  }
}

//-------------------------------------------------------------------------------------
dolfinx::graph::AdjacencyList<std::int32_t>
dolfinx_contact::compute_distance_map(
    const dolfinx::mesh::Mesh& quadrature_mesh,
    xtl::span<const std::int32_t> quadrature_facets,
    const dolfinx::mesh::Mesh& candidate_mesh,
    xtl::span<const std::int32_t> candidate_facets,
    const QuadratureRule& q_rule)
{

  const dolfinx::mesh::Geometry& geometry = quadrature_mesh.geometry();
  const dolfinx::fem::CoordinateElement& cmap = geometry.cmap();
  const std::size_t gdim = geometry.dim();
  const dolfinx::mesh::Topology& topology = quadrature_mesh.topology();
  const dolfinx::mesh::CellType cell_type = topology.cell_type();
  dolfinx_contact::error::check_cell_type(cell_type);

  const int tdim = topology.dim();
  const int fdim = tdim - 1;
  assert(q_rule.dim() == fdim);
  assert(q_rule.cell_type(0)
         == dolfinx::mesh::cell_entity_type(cell_type, fdim, 0));

  // Get quadrature points on reference facets
  const xt::xtensor<double, 2>& q_points = q_rule.points();
  const std::vector<std::int32_t>& q_offset = q_rule.offset();
  const std::size_t num_q_points = q_offset[1] - q_offset[0];

  // Push forward quadrature points
  std::vector<xt::xtensor<double, 2>> quadrature_points;
  {
    // Tabulate coordinate element basis values
    std::array<std::size_t, 4> cmap_shape
        = cmap.tabulate_shape(0, q_points.shape(0));
    xt::xtensor<double, 2> reference_facet_basis_values(
        {cmap_shape[1], cmap_shape[2]});

    xt::xtensor<double, 4> cmap_basis(cmap_shape);
    cmap.tabulate(0, q_points, cmap_basis);
    reference_facet_basis_values
        = xt::view(cmap_basis, 0, xt::all(), xt::all(), 0);

    quadrature_points.reserve(quadrature_facets.size() / 2);
    compute_physical_points(quadrature_mesh, quadrature_facets, q_offset,
                            reference_facet_basis_values, quadrature_points);
  }

  // Copy quadrature points to padded 3D structure
  assert(quadrature_points.size() == quadrature_facets.size() / 2);
  assert(quadrature_points[0].shape(0) == num_q_points);
  xt::xtensor<double, 2> padded_quadrature_points = xt::zeros<double>(
      {quadrature_points.size() * num_q_points, (std::size_t)3});
  for (std::size_t i = 0; i < quadrature_points.size(); ++i)
  {
    assert(quadrature_points[i].shape(1) == gdim);
    for (std::size_t j = 0; j < num_q_points; ++j)
      for (std::size_t k = 0; k < gdim; ++k)
        padded_quadrature_points(i * num_q_points + j, k)
            = quadrature_points[i](j, k);
  }

  std::vector<std::int32_t> closest_entity;
  {
    // Convert cell,local_facet_index to facet_index (local to proc)
    std::vector<std::int32_t> facets(candidate_facets.size() / 2);
    std::shared_ptr<const dolfinx::graph::AdjacencyList<int>> c_to_f
        = candidate_mesh.topology().connectivity(tdim, fdim);
    if (!c_to_f)
    {
      throw std::runtime_error(
          "Missing cell->facet connectivity on candidate mesh.");
    }

    for (std::size_t i = 0; i < candidate_facets.size(); i += 2)
    {
      auto local_facets = c_to_f->links(candidate_facets[i]);
      assert(!local_facets.empty());
      assert((std::size_t)candidate_facets[i + 1] < local_facets.size());
      facets[i / 2] = local_facets[candidate_facets[i + 1]];
    }
    // Compute closest entity for each quadrature point
    dolfinx::geometry::BoundingBoxTree bbox(candidate_mesh, fdim, facets);
    dolfinx::geometry::BoundingBoxTree midpoint_tree
        = dolfinx::geometry::create_midpoint_tree(candidate_mesh, fdim, facets);
    closest_entity = dolfinx::geometry::compute_closest_entity(
        bbox, midpoint_tree, candidate_mesh, padded_quadrature_points);
  }

  // Create structures used to create adjacency list of closest entity
  std::vector<std::int32_t> offset(quadrature_facets.size() / 2 + 1);
  std::iota(offset.begin(), offset.end(), 0);
  std::for_each(offset.begin(), offset.end(),
                [num_q_points](auto& i) { i *= num_q_points; });
  return dolfinx::graph::AdjacencyList<std::int32_t>(closest_entity, offset);
}<|MERGE_RESOLUTION|>--- conflicted
+++ resolved
@@ -336,19 +336,11 @@
   std::array<std::size_t, 4> shape = basis_values.shape();
   if (num_derivatives == 1)
     shape[0] = tdim + 1;
-<<<<<<< HEAD
 
   xt::xtensor<double, 4> temp(shape);
   std::fill(basis_values.begin(), basis_values.end(), 0);
   std::fill(temp.begin(), temp.end(), 0);
 
-=======
-
-  xt::xtensor<double, 4> temp(shape);
-  std::fill(basis_values.begin(), basis_values.end(), 0);
-  std::fill(temp.begin(), temp.end(), 0);
-
->>>>>>> 54356919
   using u_t = xt::xview<decltype(temp)&, std::size_t, std::size_t,
                         xt::xall<std::size_t>, xt::xall<std::size_t>>;
   using U_t
