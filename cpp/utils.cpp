--- conflicted
+++ resolved
@@ -525,7 +525,6 @@
   /// NOTE: loop size correct for num_derivatives = 0,1
   for (std::size_t j = 0; j < num_derivatives * tdim + 1; ++j)
   {
-<<<<<<< HEAD
     for (std::size_t p = 0; p < cells.size(); ++p)
     {
       const int cell_index = cells[p];
@@ -549,27 +548,6 @@
       auto _U = xt::view(basis_reference_values, j, p, xt::all(), xt::all());
       push_forward_fn(_u, _U, _J, detJ[p], _K);
     }
-=======
-    const int cell_index = cells[p];
-
-    // Skip negative cell indices
-    if (cell_index < 0)
-      continue;
-
-    // Permute the reference values to account for the cell's orientation
-    apply_dof_transformation(
-        xtl::span(basis_reference_values.data() + p * num_basis_values,
-                  num_basis_values),
-        cell_info, cell_index, (int)reference_value_size);
-
-    // Push basis forward to physical element
-    auto _K = xt::view(K, p, xt::all(), xt::all());
-    auto _J = xt::view(J, p, xt::all(), xt::all());
-    auto _u = xt::view(basis_values, p, xt::all(), xt::all());
-    auto _U = xt::view(basis_reference_values, (std::size_t)0, p, xt::all(),
-                       xt::all());
-    push_forward_fn(_u, _U, _J, detJ[p], _K);
->>>>>>> b6669e3e
   }
 };
 
