--- conflicted
+++ resolved
@@ -235,13 +235,8 @@
   std::shared_ptr<const dolfinx::mesh::Mesh<double>> mesh = V.mesh();
   assert(mesh);
   const dolfinx::mesh::Geometry<double>& geometry = mesh->geometry();
-<<<<<<< HEAD
-  const dolfinx::mesh::Topology& topology = mesh->topology();
-  const std::size_t tdim = topology.dim();
-=======
   auto topology = mesh->topology();
   const std::size_t tdim = topology->dim();
->>>>>>> a6e72bd4
   const std::size_t gdim = geometry.dim();
   const std::size_t num_cells = cells.size();
   if (x.size() / gdim != num_cells)
@@ -876,15 +871,10 @@
     const dolfinx_contact::QuadratureRule& q_rule,
     dolfinx_contact::ContactMode mode, const double radius)
 {
-<<<<<<< HEAD
-
-  const dolfinx::mesh::Geometry<double>& geometry = quadrature_mesh.geometry();
-  const dolfinx::fem::CoordinateElement& cmap = geometry.cmap();
-=======
   dolfinx::common::Timer t("~Contact: compute distance map");
   const dolfinx::mesh::Geometry<double>& geometry = quadrature_mesh.geometry();
   const dolfinx::fem::CoordinateElement& cmap = geometry.cmaps()[0];
->>>>>>> a6e72bd4
+
   const std::size_t gdim = geometry.dim();
   auto topology = quadrature_mesh.topology();
   const dolfinx::mesh::CellType cell_type = topology->cell_types()[0];
