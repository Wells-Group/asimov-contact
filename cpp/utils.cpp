// Copyright (C) 2021-2022 Jørgen S. Dokken and Sarah Roggendorf
//
// This file is part of DOLFINx_CONTACT
//
// SPDX-License-Identifier:    MIT
#include "utils.h"
#include "geometric_quantities.h"

using namespace dolfinx_contact;

//-----------------------------------------------------------------------------
void dolfinx_contact::pull_back(xt::xtensor<double, 3>& J,
                                xt::xtensor<double, 3>& K,
                                xt::xtensor<double, 1>& detJ,
                                const xt::xtensor<double, 2>& x,
                                xt::xtensor<double, 2>& X,
                                const xt::xtensor<double, 2>& coordinate_dofs,
                                const dolfinx::fem::CoordinateElement& cmap)
{
  // number of points
  const std::size_t num_points = x.shape(0);
  assert(J.shape(0) >= num_points);
  assert(K.shape(0) >= num_points);
  assert(detJ.shape(0) >= num_points);

  // Get mesh data from input
  const size_t tdim = K.shape(1);

  // -- Lambda function for affine pull-backs
  xt::xtensor<double, 4> data(cmap.tabulate_shape(1, 1));
  const xt::xtensor<double, 2> X0(xt::zeros<double>({std::size_t(1), tdim}));
  cmap.tabulate(1, X0, data);
  const xt::xtensor<double, 2> dphi_i
      = xt::view(data, xt::range(1, tdim + 1), 0, xt::all(), 0);
  auto pull_back_affine = [dphi_i](auto&& X, const auto& cell_geometry,
                                   auto&& J, auto&& K, const auto& x) mutable
  {
    dolfinx::fem::CoordinateElement::compute_jacobian(dphi_i, cell_geometry, J);
    dolfinx::fem::CoordinateElement::compute_jacobian_inverse(J, K);
    dolfinx::fem::CoordinateElement::pull_back_affine(
        X, K, dolfinx::fem::CoordinateElement::x0(cell_geometry), x);
  };

  xt::xtensor<double, 2> dphi;

  if (cmap.is_affine())
  {
    xt::xtensor<double, 4> phi(cmap.tabulate_shape(1, 1));
    J.fill(0);
    pull_back_affine(X, coordinate_dofs, xt::view(J, 0, xt::all(), xt::all()),
                     xt::view(K, 0, xt::all(), xt::all()), x);
    detJ[0] = dolfinx::fem::CoordinateElement::compute_jacobian_determinant(
        xt::view(J, 0, xt::all(), xt::all()));
    for (std::size_t p = 1; p < num_points; ++p)
    {
      xt::view(J, p, xt::all(), xt::all())
          = xt::view(J, 0, xt::all(), xt::all());
      xt::view(K, p, xt::all(), xt::all())
          = xt::view(K, 0, xt::all(), xt::all());
      detJ[p] = detJ[0];
    }
  }
  else
  {
    cmap.pull_back_nonaffine(X, x, coordinate_dofs);
    xt::xtensor<double, 4> phi(cmap.tabulate_shape(1, X.shape(0)));
    cmap.tabulate(1, X, phi);
    J.fill(0);
    for (std::size_t p = 0; p < X.shape(0); ++p)
    {
      auto _J = xt::view(J, p, xt::all(), xt::all());
      dphi = xt::view(phi, xt::range(1, tdim + 1), p, xt::all(), 0);
      dolfinx::fem::CoordinateElement::compute_jacobian(dphi, coordinate_dofs,
                                                        _J);
      dolfinx::fem::CoordinateElement::compute_jacobian_inverse(
          _J, xt::view(K, p, xt::all(), xt::all()));
      detJ[p]
          = dolfinx::fem::CoordinateElement::compute_jacobian_determinant(_J);
    }
  }
}

//-----------------------------------------------------------------------------
xt::xtensor<double, 3> dolfinx_contact::get_basis_functions(
    xt::xtensor<double, 3>& J, xt::xtensor<double, 3>& K,
    xt::xtensor<double, 1>& detJ, const xt::xtensor<double, 2>& x,
    const xt::xtensor<double, 2>& coordinate_dofs, const std::int32_t index,
    const std::int32_t perm,
    std::shared_ptr<const dolfinx::fem::FiniteElement> element,
    const dolfinx::fem::CoordinateElement& cmap)
{
  // number of points
  const std::size_t num_points = x.shape(0);
  assert(J.shape(0) >= num_points);
  assert(K.shape(0) >= num_points);
  assert(detJ.shape(0) >= num_points);

  // Get mesh data from input
  const size_t tdim = K.shape(1);

  // Get element data
  const size_t block_size = element->block_size();
  const size_t reference_value_size
      = element->reference_value_size() / block_size;
  const size_t value_size = element->value_size() / block_size;
  const size_t space_dimension = element->space_dimension() / block_size;

  xt::xtensor<double, 2> X({x.shape(0), tdim});

  // Skip negative cell indices
  xt::xtensor<double, 3> basis_array = xt::zeros<double>(
      {num_points, space_dimension * block_size, value_size * block_size});
  if (index < 0)
    return basis_array;

  pull_back(J, K, detJ, x, X, coordinate_dofs, cmap);
  // Prepare basis function data structures
  xt::xtensor<double, 4> tabulated_data(
      {1, num_points, space_dimension, reference_value_size});
  xt::xtensor<double, 3> basis_values(
      {num_points, space_dimension, value_size});

  // Get push forward function
  xt::xtensor<double, 2> point_basis_values({space_dimension, value_size});
  using u_t = xt::xview<decltype(basis_values)&, std::size_t,
                        xt::xall<std::size_t>, xt::xall<std::size_t>>;
  using U_t = xt::xview<decltype(point_basis_values)&, xt::xall<std::size_t>,
                        xt::xall<std::size_t>>;
  using J_t = xt::xview<decltype(J)&, std::size_t, xt::xall<std::size_t>,
                        xt::xall<std::size_t>>;
  using K_t = xt::xview<decltype(K)&, std::size_t, xt::xall<std::size_t>,
                        xt::xall<std::size_t>>;
  // FIXME: These should be moved out of this function
  auto push_forward_fn = element->map_fn<u_t, U_t, J_t, K_t>();
  const std::function<void(const xtl::span<PetscScalar>&,
                           const xtl::span<const std::uint32_t>&, std::int32_t,
                           int)>
      transformation = element->get_dof_transformation_function<PetscScalar>();

  // Compute basis on reference element
  element->tabulate(tabulated_data, X, 0);
  for (std::size_t q = 0; q < num_points; ++q)
  {
    // Permute the reference values to account for the cell's orientation
    point_basis_values = xt::view(tabulated_data, 0, q, xt::all(), xt::all());
    element->apply_dof_transformation(
        xtl::span<double>(point_basis_values.data(), point_basis_values.size()),
        perm, 1);
    // Push basis forward to physical element
    auto _J = xt::view(J, q, xt::all(), xt::all());
    auto _K = xt::view(K, q, xt::all(), xt::all());
    auto _u = xt::view(basis_values, q, xt::all(), xt::all());
    auto _U = xt::view(point_basis_values, xt::all(), xt::all());
    push_forward_fn(_u, _U, _J, detJ[q], _K);
  }

  // Expand basis values for each dof
  for (std::size_t p = 0; p < num_points; ++p)
  {
    for (std::size_t block = 0; block < block_size; ++block)
    {
      for (std::size_t i = 0; i < space_dimension; ++i)
      {
        for (std::size_t j = 0; j < value_size; ++j)
        {
          basis_array(p, i * block_size + block, j * block_size + block)
              = basis_values(p, i, j);
        }
      }
    }
  }
  return basis_array;
}

//-----------------------------------------------------------------------------
std::pair<std::vector<std::int32_t>, std::vector<std::int32_t>>
dolfinx_contact::sort_cells(const xtl::span<const std::int32_t>& cells,
                            const xtl::span<std::int32_t>& perm)
{
  assert(perm.size() == cells.size());

  const auto num_cells = (std::int32_t)cells.size();
  std::vector<std::int32_t> unique_cells(num_cells);
  std::vector<std::int32_t> offsets(num_cells + 1, 0);
  std::iota(perm.begin(), perm.end(), 0);
  dolfinx::argsort_radix<std::int32_t>(cells, perm);

  // Sort cells in accending order
  for (std::int32_t i = 0; i < num_cells; ++i)
    unique_cells[i] = cells[perm[i]];

  // Compute the number of identical cells
  std::int32_t index = 0;
  for (std::int32_t i = 0; i < num_cells - 1; ++i)
    if (unique_cells[i] != unique_cells[i + 1])
      offsets[++index] = i + 1;

  offsets[index + 1] = num_cells;
  unique_cells.erase(std::unique(unique_cells.begin(), unique_cells.end()),
                     unique_cells.end());
  offsets.resize(unique_cells.size() + 1);

  return std::make_pair(unique_cells, offsets);
}

//-------------------------------------------------------------------------------------
void dolfinx_contact::update_geometry(
    const dolfinx::fem::Function<PetscScalar>& u,
    std::shared_ptr<dolfinx::mesh::Mesh> mesh)
{
  auto V = u.function_space();
  assert(V);
  auto dofmap = V->dofmap();
  assert(dofmap);
  // Check that mesh to be updated and underlying mesh of u are the same
  assert(mesh == V->mesh());

  // The Function and the mesh must have identical element_dof_layouts
  // (up to the block size)
  assert(dofmap->element_dof_layout()
         == mesh->geometry().cmap().create_dof_layout());

  const int tdim = mesh->topology().dim();
  auto cell_map = mesh->topology().index_map(tdim);
  assert(cell_map);
  const std::int32_t num_cells
      = cell_map->size_local() + cell_map->num_ghosts();

  // Get dof array and retrieve u at the mesh dofs
  const dolfinx::graph::AdjacencyList<std::int32_t>& dofmap_x
      = mesh->geometry().dofmap();
  const int bs = dofmap->bs();
  const auto& u_data = u.x()->array();
  xtl::span<double> coords = mesh->geometry().x();
  std::vector<double> dx(coords.size());
  for (std::int32_t c = 0; c < num_cells; ++c)
  {
    auto dofs = dofmap->cell_dofs(c);
    auto dofs_x = dofmap_x.links(c);
    for (std::size_t i = 0; i < dofs.size(); ++i)
      for (int j = 0; j < bs; ++j)
      {
        dx[3 * dofs_x[i] + j] = u_data[bs * dofs[i] + j];
      }
  }
  // add u to mesh dofs
  std::transform(coords.begin(), coords.end(), dx.begin(), coords.begin(),
                 std::plus<double>());
}
//-------------------------------------------------------------------------------------
double dolfinx_contact::R_plus(double x) { return 0.5 * (std::abs(x) + x); }
//-------------------------------------------------------------------------------------
double dolfinx_contact::R_minus(double x) { return 0.5 * (x - std::abs(x)); }
//-------------------------------------------------------------------------------------
double dolfinx_contact::dR_minus(double x) { return double(x < 0); }
//-------------------------------------------------------------------------------------

double dolfinx_contact::dR_plus(double x) { return double(x > 0); }
//-------------------------------------------------------------------------------------
std::array<std::size_t, 3>
dolfinx_contact::evaulate_basis_shape(const dolfinx::fem::FunctionSpace& V,
                                      const std::size_t num_points)
{
  // Get element
  assert(V.element());
  std::shared_ptr<const dolfinx::fem::FiniteElement> element = V.element();
  assert(element);
  const int bs_element = element->block_size();
  const std::size_t value_size = element->value_size() / bs_element;
  const std::size_t space_dimension = element->space_dimension() / bs_element;
  return {num_points, space_dimension, value_size};
}
//-----------------------------------------------------------------------------
void dolfinx_contact::evaluate_basis_functions(
    const dolfinx::fem::FunctionSpace& V, const xt::xtensor<double, 2>& x,
    const xtl::span<const std::int32_t>& cells,
    xt::xtensor<double, 3>& basis_values)
{
  if (x.shape(0) != cells.size())
  {
    throw std::invalid_argument(
        "Number of points and number of cells must be equal.");
  }
  if (x.shape(0) != basis_values.shape(0))
  {
    throw std::invalid_argument("Length of array for basis values must be the "
                                "same as the number of points.");
  }
  if (x.shape(0) == 0)
    return;

  // Get mesh
  std::shared_ptr<const dolfinx::mesh::Mesh> mesh = V.mesh();
  assert(mesh);
  const dolfinx::mesh::Geometry& geometry = mesh->geometry();
  const dolfinx::mesh::Topology& topology = mesh->topology();

  // Get topology data
  const std::size_t tdim = topology.dim();
  auto map = topology.index_map((int)tdim);

  // Get geometry data
  const std::size_t gdim = geometry.dim();
  xtl::span<const double> x_g = geometry.x();
  const dolfinx::graph::AdjacencyList<std::int32_t>& x_dofmap
      = geometry.dofmap();
  const dolfinx::fem::CoordinateElement& cmap = geometry.cmap();
  const std::size_t num_dofs_g = cmap.dim();

  // Get element
  assert(V.element());
  std::shared_ptr<const dolfinx::fem::FiniteElement> element = V.element();
  assert(element);
  const int bs_element = element->block_size();
  const std::size_t reference_value_size
      = element->reference_value_size() / bs_element;
  const std::size_t space_dimension = element->space_dimension() / bs_element;

  // If the space has sub elements, concatenate the evaluations on the sub
  // elements
  if (const int num_sub_elements = element->num_sub_elements();
      num_sub_elements > 1 && num_sub_elements != bs_element)
  {
    throw std::invalid_argument("Canot evaluate basis functions for mixed "
                                "function spaces. Extract subspaces.");
  }

  // Get dofmap
  std::shared_ptr<const dolfinx::fem::DofMap> dofmap = V.dofmap();
  assert(dofmap);

  xtl::span<const std::uint32_t> cell_info;
  if (element->needs_dof_transformations())
  {
    mesh->topology_mutable().create_entity_permutations();
    cell_info = xtl::span(topology.get_cell_permutation_info());
  }

  xt::xtensor<double, 2> coordinate_dofs
      = xt::zeros<double>({num_dofs_g, gdim});
  xt::xtensor<double, 2> xp = xt::zeros<double>({std::size_t(1), gdim});

  // -- Lambda function for affine pull-backs
  xt::xtensor<double, 4> data(cmap.tabulate_shape(1, 1));
  const xt::xtensor<double, 2> X0(xt::zeros<double>({std::size_t(1), tdim}));
  cmap.tabulate(1, X0, data);
  const xt::xtensor<double, 2> dphi_i
      = xt::view(data, xt::range(1, tdim + 1), 0, xt::all(), 0);
  auto pull_back_affine = [&dphi_i](auto&& X, const auto& cell_geometry,
                                    auto&& J, auto&& K, const auto& x) mutable
  {
    dolfinx::fem::CoordinateElement::compute_jacobian(dphi_i, cell_geometry, J);
    dolfinx::fem::CoordinateElement::compute_jacobian_inverse(J, K);
    dolfinx::fem::CoordinateElement::pull_back_affine(
        X, K, dolfinx::fem::CoordinateElement::x0(cell_geometry), x);
  };

  xt::xtensor<double, 2> dphi;
  xt::xtensor<double, 2> X({x.shape(0), tdim});
  xt::xtensor<double, 3> J = xt::zeros<double>({x.shape(0), gdim, tdim});
  xt::xtensor<double, 3> K = xt::zeros<double>({x.shape(0), tdim, gdim});
  xt::xtensor<double, 1> detJ = xt::zeros<double>({x.shape(0)});
  xt::xtensor<double, 4> phi(cmap.tabulate_shape(1, 1));

  xt::xtensor<double, 2> _Xp({1, tdim});
  for (std::size_t p = 0; p < cells.size(); ++p)
  {
    const int cell_index = cells[p];

    // Skip negative cell indices
    if (cell_index < 0)
      continue;

    // Get cell geometry (coordinate dofs)
    auto x_dofs = x_dofmap.links(cell_index);
    for (std::size_t i = 0; i < num_dofs_g; ++i)
    {
      const int pos = 3 * x_dofs[i];
      for (std::size_t j = 0; j < gdim; ++j)
        coordinate_dofs(i, j) = x_g[pos + j];
    }

    for (std::size_t j = 0; j < gdim; ++j)
      xp(0, j) = x(p, j);

    auto _J = xt::view(J, p, xt::all(), xt::all());
    auto _K = xt::view(K, p, xt::all(), xt::all());

    // Compute reference coordinates X, and J, detJ and K
    if (cmap.is_affine())
    {
      pull_back_affine(_Xp, coordinate_dofs, _J, _K, xp);
      detJ[p]
          = dolfinx::fem::CoordinateElement::compute_jacobian_determinant(_J);
    }
    else
    {
      cmap.pull_back_nonaffine(_Xp, xp, coordinate_dofs);
      cmap.tabulate(1, _Xp, phi);
      dphi = xt::view(phi, xt::range(1, tdim + 1), 0, xt::all(), 0);
      dolfinx::fem::CoordinateElement::compute_jacobian(dphi, coordinate_dofs,
                                                        _J);
      dolfinx::fem::CoordinateElement::compute_jacobian_inverse(_J, _K);
      detJ[p]
          = dolfinx::fem::CoordinateElement::compute_jacobian_determinant(_J);
    }
    xt::row(X, p) = xt::row(_Xp, 0);
  }

  // Prepare basis function data structures
  xt::xtensor<double, 4> basis_reference_values(
      {1, x.shape(0), space_dimension, reference_value_size});

  // Compute basis on reference element
  element->tabulate(basis_reference_values, X, 0);

  using u_t = xt::xview<decltype(basis_values)&, std::size_t,
                        xt::xall<std::size_t>, xt::xall<std::size_t>>;
  using U_t
      = xt::xview<decltype(basis_reference_values)&, std::size_t, std::size_t,
                  xt::xall<std::size_t>, xt::xall<std::size_t>>;
  using J_t = xt::xview<decltype(J)&, std::size_t, xt::xall<std::size_t>,
                        xt::xall<std::size_t>>;
  using K_t = xt::xview<decltype(K)&, std::size_t, xt::xall<std::size_t>,
                        xt::xall<std::size_t>>;
  auto push_forward_fn = element->map_fn<u_t, U_t, J_t, K_t>();
  const std::function<void(const xtl::span<double>&,
                           const xtl::span<const std::uint32_t>&, std::int32_t,
                           int)>
      apply_dof_transformation
      = element->get_dof_transformation_function<double>();
  const std::size_t num_basis_values = space_dimension * reference_value_size;
  for (std::size_t p = 0; p < cells.size(); ++p)
  {
    const int cell_index = cells[p];

    // Skip negative cell indices
    if (cell_index < 0)
      continue;

    // Permute the reference values to account for the cell's orientation
    apply_dof_transformation(
        xtl::span(basis_reference_values.data() + p * num_basis_values,
                  num_basis_values),
        cell_info, cell_index, (int)reference_value_size);

    // Push basis forward to physical element
    auto _K = xt::view(K, p, xt::all(), xt::all());
    auto _J = xt::view(J, p, xt::all(), xt::all());
    auto _u = xt::view(basis_values, p, xt::all(), xt::all());
    auto _U = xt::view(basis_reference_values, (std::size_t)0, p, xt::all(),
                       xt::all());
    push_forward_fn(_u, _U, _J, detJ[p], _K);
  }
};

double dolfinx_contact::compute_facet_jacobians(
    std::size_t q, xt::xtensor<double, 2>& J, xt::xtensor<double, 2>& K,
    xt::xtensor<double, 2>& J_tot, const xt::xtensor<double, 2>& J_f,
    const xt::xtensor<double, 3>& dphi, const xt::xtensor<double, 2>& coords)
{
  std::size_t gdim = J.shape(0);
  const xt::xtensor<double, 2>& dphi0_c
      = xt::view(dphi, xt::all(), q, xt::all());
  auto c_view = xt::view(coords, xt::all(), xt::range(0, gdim));
  std::fill(J.begin(), J.end(), 0.0);
  dolfinx::fem::CoordinateElement::compute_jacobian(dphi0_c, c_view, J);
  dolfinx::fem::CoordinateElement::compute_jacobian_inverse(J, K);
  std::fill(J_tot.begin(), J_tot.end(), 0.0);
  dolfinx::math::dot(J, J_f, J_tot);
  return std::fabs(
      dolfinx::fem::CoordinateElement::compute_jacobian_determinant(J_tot));
}
//-------------------------------------------------------------------------------------
std::function<double(
    std::size_t, double, xt::xtensor<double, 2>&, xt::xtensor<double, 2>&,
    xt::xtensor<double, 2>&, const xt::xtensor<double, 2>&,
    const xt::xtensor<double, 3>&, const xt::xtensor<double, 2>&)>
dolfinx_contact::get_update_jacobian_dependencies(
    const dolfinx::fem::CoordinateElement& cmap)
{
  if (cmap.is_affine())
  {
    // Return function that returns the input determinant
    return []([[maybe_unused]] std::size_t q, double detJ,
              [[maybe_unused]] xt::xtensor<double, 2>& J,
              [[maybe_unused]] xt::xtensor<double, 2>& K,
              [[maybe_unused]] xt::xtensor<double, 2>& J_tot,
              [[maybe_unused]] const xt::xtensor<double, 2>& J_f,
              [[maybe_unused]] const xt::xtensor<double, 3>& dphi,
              [[maybe_unused]] const xt::xtensor<double, 2>& coords)
    { return detJ; };
  }
  else
  {
    // Return function that returns the input determinant
    return [](std::size_t q, [[maybe_unused]] double detJ,
              xt::xtensor<double, 2>& J, xt::xtensor<double, 2>& K,
              xt::xtensor<double, 2>& J_tot, const xt::xtensor<double, 2>& J_f,
              const xt::xtensor<double, 3>& dphi,
              const xt::xtensor<double, 2>& coords)
    {
      double new_detJ = dolfinx_contact::compute_facet_jacobians(
          q, J, K, J_tot, J_f, dphi, coords);
      return new_detJ;
    };
  }
}
//-------------------------------------------------------------------------------------
std::function<void(xt::xtensor<double, 1>&, const xt::xtensor<double, 2>&,
                   const xt::xtensor<double, 2>&, const std::size_t)>
dolfinx_contact::get_update_normal(const dolfinx::fem::CoordinateElement& cmap)
{
  if (cmap.is_affine())
  {
    // Return function that returns the input determinant
    return []([[maybe_unused]] xt::xtensor<double, 1>& n,
              [[maybe_unused]] const xt::xtensor<double, 2>& K,
              [[maybe_unused]] const xt::xtensor<double, 2>& n_ref,
              [[maybe_unused]] const std::size_t local_index)
    {
      // Do nothing
    };
  }
  else
  {
    // Return function that updates the physical normal based on K
    return [](xt::xtensor<double, 1>& n, const xt::xtensor<double, 2>& K,
              const xt::xtensor<double, 2>& n_ref,
              const std::size_t local_index) {
      dolfinx_contact::physical_facet_normal(n, K, xt::row(n_ref, local_index));
    };
  }
}
//-------------------------------------------------------------------------------------

std::variant<std::vector<std::int32_t>,
             std::vector<std::pair<std::int32_t, int>>,
             std::vector<std::tuple<std::int32_t, int, std::int32_t, int>>>
dolfinx_contact::compute_active_entities(
    std::shared_ptr<const dolfinx::mesh::Mesh> mesh,
    tcb::span<const std::int32_t> entities, dolfinx::fem::IntegralType integral)
{

  // Determine variant type by integral
  std::variant<std::vector<std::int32_t>,
               std::vector<std::pair<std::int32_t, int>>,
               std::vector<std::tuple<std::int32_t, int, std::int32_t, int>>>
      active_entities;
  switch (integral)
  {
  case dolfinx::fem::IntegralType::cell:
    active_entities = std::vector<std::int32_t>(entities.size());
    break;
  case dolfinx::fem::IntegralType::exterior_facet:
    active_entities
        = std::vector<std::pair<std::int32_t, int>>(entities.size());
    break;
  case dolfinx::fem::IntegralType::interior_facet:
    active_entities
        = std::vector<std::tuple<std::int32_t, int, std::int32_t, int>>(
            entities.size());
    break;
  default:
    throw std::runtime_error("Unknown integral type");
  }

  std::visit(
      [&](auto&& output)
      {
        const dolfinx::mesh::Topology& topology = mesh->topology();
        using U = std::decay_t<decltype(output)>;
        if constexpr (std::is_same_v<U, std::vector<std::int32_t>>)
        {
          // Do nothing if cell integral
          std::transform(entities.begin(), entities.end(), output.begin(),
                         [](std::int32_t cell) { return cell; });
        }
        else if constexpr (std::is_same_v<
                               U, std::vector<std::pair<std::int32_t, int>>>)
        {
          int tdim = topology.dim();
          auto f_to_c = topology.connectivity(tdim - 1, tdim);
          assert(f_to_c);
          auto c_to_f = topology.connectivity(tdim, tdim - 1);
          assert(c_to_f);
          for (std::size_t f = 0; f < entities.size(); f++)
          {
            assert(f_to_c->num_links(entities[f]) == 1);
            const std::int32_t cell = f_to_c->links(entities[f])[0];
            auto cell_facets = c_to_f->links(cell);

            auto facet_it = std::find(cell_facets.begin(), cell_facets.end(),
                                      entities[f]);
            assert(facet_it != cell_facets.end());
            const auto local_f = std::distance(cell_facets.begin(), facet_it);
            output[f] = {cell, (int)local_f};
          }
        }
        else if constexpr (std::is_same_v<
                               U, std::vector<std::tuple<std::int32_t, int,
                                                         std::int32_t, int>>>)
        {
          int tdim = topology.dim();
          auto f_to_c = topology.connectivity(tdim - 1, tdim);
          assert(f_to_c);
          auto c_to_f = topology.connectivity(tdim, tdim - 1);
          assert(c_to_f);
          std::array<std::pair<std::int32_t, int>, 2> interior_facets;
          for (std::size_t f = 0; f < entities.size(); f++)
          {
            assert(f_to_c->num_links(entities[f]) == 2);
            auto cells = f_to_c->links(entities[f]);
            for (std::size_t i = 0; i < 2; i++)
            {
              auto cell_facets = c_to_f->links(cells[i]);
              auto facet_it = std::find(cell_facets.begin(), cell_facets.end(),
                                        entities[f]);
              assert(facet_it != cell_facets.end());
              const auto local_f
                  = (int)std::distance(cell_facets.begin(), facet_it);
              interior_facets[i] = {cells[i], local_f};
            }
            output[f] = {interior_facets[0].first, interior_facets[0].second,
                         interior_facets[1].first, interior_facets[1].second};
          }
        }
      },
      active_entities);
  return active_entities;
}
<<<<<<< HEAD

std::vector<std::int32_t> dolfinx_contact::find_candidate_surface_segment(
    std::shared_ptr<const dolfinx::mesh::Mesh> mesh,
    const std::vector<std::int32_t>& puppet_facets,
    const std::vector<std::int32_t>& candidate_facets, const double radius)
{
  // Find midpoints of puppet and candidate facets
  auto puppet_midpoints = dolfinx::mesh::compute_midpoints(
      *mesh, mesh->topology().dim() - 1, puppet_facets);
  auto candidate_midpoints = dolfinx::mesh::compute_midpoints(
      *mesh, mesh->topology().dim() - 1, candidate_facets);

  double r2 = radius * radius; // radius squared
  double dist; // used for squared distance between two midpoints
  double diff; // used for squared difference between two coordinates

  std::vector<std::int32_t> cand_patch;

  for (std::size_t i = 0; i < candidate_facets.size(); ++i)
  {
    for (std::size_t j = 0; j < puppet_facets.size(); ++j)
    {
      // compute distance betweeen midpoints of ith candidate facet
      // and jth puppet facet
      dist = 0;
      for (std::size_t k = 0; k < puppet_midpoints.shape(1); ++k)
      {
        diff = std::abs(puppet_midpoints(j, k) - candidate_midpoints(i, k));
        dist += diff * diff;
      }
      if (dist < r2)
      {
        // if distance < radius add candidate_facet to output
        cand_patch.push_back(candidate_facets[i]);
        // break to avoid adding the same facet more than once
        break;
      }
    }
  }
  return cand_patch;
=======
//-------------------------------------------------------------------------------------
dolfinx::graph::AdjacencyList<std::int32_t>
dolfinx_contact::entities_to_geometry_dofs(
    const dolfinx::mesh::Mesh& mesh, int dim,
    const xtl::span<const std::int32_t>& entity_list)
{

  // Get mesh geometry and topology data
  const dolfinx::mesh::Geometry& geometry = mesh.geometry();
  const dolfinx::fem::ElementDofLayout layout
      = geometry.cmap().create_dof_layout();
  // FIXME: What does this return for prisms?
  const std::size_t num_entity_dofs = layout.num_entity_closure_dofs(dim);
  const graph::AdjacencyList<std::int32_t>& xdofs = geometry.dofmap();

  const mesh::Topology& topology = mesh.topology();
  const int tdim = topology.dim();
  mesh.topology_mutable().create_entities(dim);
  mesh.topology_mutable().create_connectivity(dim, tdim);
  mesh.topology_mutable().create_connectivity(tdim, dim);

  // Create arrays for the adjacency-list
  std::vector<std::int32_t> geometry_indices(num_entity_dofs
                                             * entity_list.size());
  std::vector<std::int32_t> offsets(entity_list.size() + 1, 0);
  for (std::size_t i = 0; i < entity_list.size(); ++i)
    offsets[i + 1] = std::int32_t((i + 1) * num_entity_dofs);

  // Fetch connectivities required to get entity dofs
  const std::vector<std::vector<std::vector<int>>>& closure_dofs
      = layout.entity_closure_dofs_all();
  const auto e_to_c = topology.connectivity(dim, tdim);
  assert(e_to_c);
  const auto c_to_e = topology.connectivity(tdim, dim);
  assert(c_to_e);
  for (std::size_t i = 0; i < entity_list.size(); ++i)
  {
    const std::int32_t idx = entity_list[i];
    const std::int32_t cell = e_to_c->links(idx)[0];
    auto cell_entities = c_to_e->links(cell);
    auto it = std::find(cell_entities.begin(), cell_entities.end(), idx);
    assert(it != cell_entities.end());
    const auto local_entity = std::distance(cell_entities.begin(), it);
    const std::vector<std::int32_t>& entity_dofs
        = closure_dofs[dim][local_entity];

    const auto xc = xdofs.links(cell);
    for (std::size_t j = 0; j < num_entity_dofs; ++j)
      geometry_indices[i * num_entity_dofs + j] = xc[entity_dofs[j]];
  }

  return dolfinx::graph::AdjacencyList<std::int32_t>(geometry_indices, offsets);
>>>>>>> 2ccc7780
}<|MERGE_RESOLUTION|>--- conflicted
+++ resolved
@@ -629,8 +629,61 @@
       active_entities);
   return active_entities;
 }
-<<<<<<< HEAD
-
+//-------------------------------------------------------------------------------------
+dolfinx::graph::AdjacencyList<std::int32_t>
+dolfinx_contact::entities_to_geometry_dofs(
+    const dolfinx::mesh::Mesh& mesh, int dim,
+    const xtl::span<const std::int32_t>& entity_list)
+{
+
+  // Get mesh geometry and topology data
+  const dolfinx::mesh::Geometry& geometry = mesh.geometry();
+  const dolfinx::fem::ElementDofLayout layout
+      = geometry.cmap().create_dof_layout();
+  // FIXME: What does this return for prisms?
+  const std::size_t num_entity_dofs = layout.num_entity_closure_dofs(dim);
+  const graph::AdjacencyList<std::int32_t>& xdofs = geometry.dofmap();
+
+  const mesh::Topology& topology = mesh.topology();
+  const int tdim = topology.dim();
+  mesh.topology_mutable().create_entities(dim);
+  mesh.topology_mutable().create_connectivity(dim, tdim);
+  mesh.topology_mutable().create_connectivity(tdim, dim);
+
+  // Create arrays for the adjacency-list
+  std::vector<std::int32_t> geometry_indices(num_entity_dofs
+                                             * entity_list.size());
+  std::vector<std::int32_t> offsets(entity_list.size() + 1, 0);
+  for (std::size_t i = 0; i < entity_list.size(); ++i)
+    offsets[i + 1] = std::int32_t((i + 1) * num_entity_dofs);
+
+  // Fetch connectivities required to get entity dofs
+  const std::vector<std::vector<std::vector<int>>>& closure_dofs
+      = layout.entity_closure_dofs_all();
+  const auto e_to_c = topology.connectivity(dim, tdim);
+  assert(e_to_c);
+  const auto c_to_e = topology.connectivity(tdim, dim);
+  assert(c_to_e);
+  for (std::size_t i = 0; i < entity_list.size(); ++i)
+  {
+    const std::int32_t idx = entity_list[i];
+    const std::int32_t cell = e_to_c->links(idx)[0];
+    auto cell_entities = c_to_e->links(cell);
+    auto it = std::find(cell_entities.begin(), cell_entities.end(), idx);
+    assert(it != cell_entities.end());
+    const auto local_entity = std::distance(cell_entities.begin(), it);
+    const std::vector<std::int32_t>& entity_dofs
+        = closure_dofs[dim][local_entity];
+
+    const auto xc = xdofs.links(cell);
+    for (std::size_t j = 0; j < num_entity_dofs; ++j)
+      geometry_indices[i * num_entity_dofs + j] = xc[entity_dofs[j]];
+  }
+
+  return dolfinx::graph::AdjacencyList<std::int32_t>(geometry_indices, offsets);
+}
+
+//-------------------------------------------------------------------------------------
 std::vector<std::int32_t> dolfinx_contact::find_candidate_surface_segment(
     std::shared_ptr<const dolfinx::mesh::Mesh> mesh,
     const std::vector<std::int32_t>& puppet_facets,
@@ -655,9 +708,10 @@
       // compute distance betweeen midpoints of ith candidate facet
       // and jth puppet facet
       dist = 0;
-      for (std::size_t k = 0; k < puppet_midpoints.shape(1); ++k)
+      for (std::size_t k = 0; k < 3; ++k)
       {
-        diff = std::abs(puppet_midpoints(j, k) - candidate_midpoints(i, k));
+        diff = std::abs(puppet_midpoints[j * 3 + k]
+                        - candidate_midpoints[i * 3 + k]);
         dist += diff * diff;
       }
       if (dist < r2)
@@ -670,58 +724,4 @@
     }
   }
   return cand_patch;
-=======
-//-------------------------------------------------------------------------------------
-dolfinx::graph::AdjacencyList<std::int32_t>
-dolfinx_contact::entities_to_geometry_dofs(
-    const dolfinx::mesh::Mesh& mesh, int dim,
-    const xtl::span<const std::int32_t>& entity_list)
-{
-
-  // Get mesh geometry and topology data
-  const dolfinx::mesh::Geometry& geometry = mesh.geometry();
-  const dolfinx::fem::ElementDofLayout layout
-      = geometry.cmap().create_dof_layout();
-  // FIXME: What does this return for prisms?
-  const std::size_t num_entity_dofs = layout.num_entity_closure_dofs(dim);
-  const graph::AdjacencyList<std::int32_t>& xdofs = geometry.dofmap();
-
-  const mesh::Topology& topology = mesh.topology();
-  const int tdim = topology.dim();
-  mesh.topology_mutable().create_entities(dim);
-  mesh.topology_mutable().create_connectivity(dim, tdim);
-  mesh.topology_mutable().create_connectivity(tdim, dim);
-
-  // Create arrays for the adjacency-list
-  std::vector<std::int32_t> geometry_indices(num_entity_dofs
-                                             * entity_list.size());
-  std::vector<std::int32_t> offsets(entity_list.size() + 1, 0);
-  for (std::size_t i = 0; i < entity_list.size(); ++i)
-    offsets[i + 1] = std::int32_t((i + 1) * num_entity_dofs);
-
-  // Fetch connectivities required to get entity dofs
-  const std::vector<std::vector<std::vector<int>>>& closure_dofs
-      = layout.entity_closure_dofs_all();
-  const auto e_to_c = topology.connectivity(dim, tdim);
-  assert(e_to_c);
-  const auto c_to_e = topology.connectivity(tdim, dim);
-  assert(c_to_e);
-  for (std::size_t i = 0; i < entity_list.size(); ++i)
-  {
-    const std::int32_t idx = entity_list[i];
-    const std::int32_t cell = e_to_c->links(idx)[0];
-    auto cell_entities = c_to_e->links(cell);
-    auto it = std::find(cell_entities.begin(), cell_entities.end(), idx);
-    assert(it != cell_entities.end());
-    const auto local_entity = std::distance(cell_entities.begin(), it);
-    const std::vector<std::int32_t>& entity_dofs
-        = closure_dofs[dim][local_entity];
-
-    const auto xc = xdofs.links(cell);
-    for (std::size_t j = 0; j < num_entity_dofs; ++j)
-      geometry_indices[i * num_entity_dofs + j] = xc[entity_dofs[j]];
-  }
-
-  return dolfinx::graph::AdjacencyList<std::int32_t>(geometry_indices, offsets);
->>>>>>> 2ccc7780
 }