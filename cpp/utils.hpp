// Copyright (C) 2021 Sarah Roggendorf
//
// This file is part of DOLFINx_CONTACT
//
// SPDX-License-Identifier:    MIT

#pragma once

#include <basix/cell.h>
#include <basix/finite-element.h>
#include <basix/quadrature.h>
#include <dolfinx/common/IndexMap.h>
#include <dolfinx/common/sort.h>
#include <dolfinx/fem/DofMap.h>
#include <dolfinx/fem/FiniteElement.h>
#include <dolfinx/fem/Function.h>
#include <dolfinx/fem/petsc.h>
#include <dolfinx/fem/utils.h>
#include <dolfinx/mesh/Mesh.h>
#include <dolfinx_cuas/QuadratureRule.hpp>

namespace dolfinx_contact
{

/// Prepare a coefficient (dolfinx::fem::Function) for assembly with custom
/// kernels by packing them as an array, where j is the index of the local cell
/// and c[j*cstride + q * (block_size * value_size) + k + c] = sum_i c^i[k] *
/// phi^i(x_q)[c] where c^i[k] is the ith coefficient's kth vector component,
/// phi^i(x_q)[c] is the ith basis function's c-th value compoenent at the
/// quadrature point x_q.
/// @param[in] coeff The coefficient to pack
/// @param[out] c The packed coefficients and the number of coeffs per cell
std::pair<std::vector<PetscScalar>, int> pack_coefficient_quadrature(
    std::shared_ptr<const dolfinx::fem::Function<PetscScalar>> coeff,
    const int q)
{
  const dolfinx::fem::DofMap* dofmap = coeff->function_space()->dofmap().get();
  const dolfinx::fem::FiniteElement* element
      = coeff->function_space()->element().get();
  const xtl::span<const double>& data = coeff->x()->array();

  // Get mesh
  std::shared_ptr<const dolfinx::mesh::Mesh> mesh
      = coeff->function_space()->mesh();
  assert(mesh);
  const std::size_t tdim = mesh->topology().dim();
  const std::size_t gdim = mesh->geometry().dim();
  const std::int32_t num_cells
      = mesh->topology().index_map(tdim)->size_local()
        + mesh->topology().index_map(tdim)->num_ghosts();

  // Get dof transformations
  const bool needs_dof_transformations = element->needs_dof_transformations();
  xtl::span<const std::uint32_t> cell_info;
  if (needs_dof_transformations)
  {
    cell_info = xtl::span(mesh->topology().get_cell_permutation_info());
    mesh->topology_mutable().create_entity_permutations();
  }
  const std::function<void(const xtl::span<PetscScalar>&,
                           const xtl::span<const std::uint32_t>&, std::int32_t,
                           int)>
      transformation = element->get_dof_transformation_function<PetscScalar>();

  // Tabulate element at quadrature points
  // NOTE: Assuming no derivatives for now, should be reconsidered later
  auto cell_type = mesh->topology().cell_type();
  const std::size_t num_dofs = element->space_dimension();
  const std::size_t bs = dofmap->bs();
  const std::size_t vs
      = element->reference_value_size() / element->block_size();

  // Tabulate function at quadrature points
  auto [points, weights] = basix::quadrature::make_quadrature(
      basix::quadrature::type::Default,
      dolfinx::mesh::cell_type_to_basix_type(cell_type), q);
  const std::size_t num_points = weights.size();
  xt::xtensor<double, 4> coeff_basis({1, num_points, num_dofs, vs});
  element->tabulate(coeff_basis, points, 0);
  std::vector<PetscScalar> c(num_cells * vs * bs * num_points, 0.0);
  const int cstride = vs * bs * num_points;
  auto reference_basis_values
      = xt::view(coeff_basis, 0, xt::all(), xt::all(), xt::all());

  if (needs_dof_transformations)
  {
    // Prepare basis function data structures
    xt::xtensor<double, 3> basis_values({num_points, num_dofs / bs, vs});
    xt::xtensor<double, 2> point_basis_values({num_dofs / bs, vs});

    // Get geometry data
    const dolfinx::graph::AdjacencyList<std::int32_t>& x_dofmap
        = mesh->geometry().dofmap();

    // FIXME: Add proper interface for num coordinate dofs
    const std::size_t num_dofs_g = x_dofmap.num_links(0);
    xtl::span<const double> x_g = mesh->geometry().x();

    // Prepare geometry data structures
    xt::xtensor<double, 2> X({num_points, tdim});
    xt::xtensor<double, 3> J = xt::zeros<double>({num_points, gdim, tdim});
    xt::xtensor<double, 3> K = xt::zeros<double>({num_points, tdim, gdim});
    xt::xtensor<double, 1> detJ = xt::zeros<double>({num_points});
    xt::xtensor<double, 2> coordinate_dofs
        = xt::zeros<double>({num_dofs_g, gdim});

    // Get coordinate map
    const dolfinx::fem::CoordinateElement& cmap = mesh->geometry().cmap();

    // Compute first derivative of basis function of coordinate map
    xt::xtensor<double, 4> cmap_basis_functions = cmap.tabulate(1, points);
    xt::xtensor<double, 4> dphi_c
        = xt::view(cmap_basis_functions, xt::xrange(1, int(tdim) + 1),
                   xt::all(), xt::all(), xt::all());

    // Get push forward function
    using u_t = xt::xview<decltype(basis_values)&, std::size_t,
                          xt::xall<std::size_t>, xt::xall<std::size_t>>;
    using U_t = xt::xview<decltype(point_basis_values)&, xt::xall<std::size_t>,
                          xt::xall<std::size_t>>;
    using J_t = xt::xview<decltype(J)&, std::size_t, xt::xall<std::size_t>,
                          xt::xall<std::size_t>>;
    using K_t = xt::xview<decltype(K)&, std::size_t, xt::xall<std::size_t>,
                          xt::xall<std::size_t>>;
    auto push_forward_fn = element->map_fn<u_t, U_t, J_t, K_t>();

    for (std::int32_t cell = 0; cell < num_cells; ++cell)
    {

      // NOTE Add two separate loops here, one for and one without dof
      // transforms

      // Get cell geometry (coordinate dofs)
      auto x_dofs = x_dofmap.links(cell);
      for (std::size_t i = 0; i < num_dofs_g; ++i)
      {
        const int pos = 3 * x_dofs[i];
        for (std::size_t j = 0; j < gdim; ++j)
          coordinate_dofs(i, j) = x_g[pos + j];
      }
      // NOTE: This can be simplified in affine case
      for (std::size_t q = 0; q < num_points; ++q)
      {
        J.fill(0);
        xt::xtensor<double, 2> dphi
            = xt::view(dphi_c, xt::all(), q, xt::all(), 0);
        auto _J = xt::view(J, q, xt::all(), xt::all());
        cmap.compute_jacobian(dphi, coordinate_dofs, _J);
        auto _K = xt::view(K, q, xt::all(), xt::all());
        cmap.compute_jacobian_inverse(_J, _K);
        detJ[q] = cmap.compute_jacobian_determinant(_J);

        // Permute the reference values to account for the cell's orientation
        point_basis_values
            = xt::view(reference_basis_values, q, xt::all(), xt::all());
        transformation(xtl::span(point_basis_values.data(), num_dofs / bs * vs),
                       cell_info, cell, vs);

        // Push basis forward to physical element
        auto _u = xt::view(basis_values, q, xt::all(), xt::all());
        auto _U = xt::view(point_basis_values, xt::all(), xt::all());
        push_forward_fn(_u, _U, _J, detJ[q], _K);
      }

      // Sum up quadrature contributions
      int offset = cstride * cell;
      auto dofs = dofmap->cell_dofs(cell);
      for (std::size_t i = 0; i < dofs.size(); ++i)
      {
        const int pos_v = bs * dofs[i];

        for (int q = 0; q < num_points; ++q)
          for (int k = 0; k < bs; ++k)
            for (int j = 0; j < vs; j++)
              c[offset + q * (bs * vs) + k + j]
                  += basis_values(q, i, j) * data[pos_v + k];
      }
    }
  }
  else
  {
    for (std::int32_t cell = 0; cell < num_cells; ++cell)
    {

      // Sum up quadrature contributions
      int offset = cstride * cell;
      auto dofs = dofmap->cell_dofs(cell);
      for (std::size_t i = 0; i < dofs.size(); ++i)
      {
        const int pos_v = bs * dofs[i];

        for (int q = 0; q < num_points; ++q)
          for (int k = 0; k < bs; ++k)
            for (int j = 0; j < vs; j++)
              c[offset + q * (bs * vs) + k + j]
                  += reference_basis_values(q, i, j) * data[pos_v + k];
      }
    }
  }
  return {std::move(c), cstride};
}

/// Prepare a coefficient (dolfinx::fem::Function) for assembly with custom
/// kernels by packing them as an array, where j corresponds to the jth facet in
/// active_facets and c[j*cstride + q * (block_size * value_size) + k + c] =
/// sum_i c^i[k] * phi^i(x_q)[c] where c^i[k] is the ith coefficient's kth
/// vector component, phi^i(x_q)[c] is the ith basis function's c-th value
/// compoenent at the quadrature point x_q.
/// @param[in] coeff The coefficient to pack
/// @param[in] active_facets List of active facets
/// @param[in] q the quadrature degree
/// @param[out] c The packed coefficients and the number of coeffs per facet
std::pair<std::vector<PetscScalar>, int> pack_coefficient_facet(
    std::shared_ptr<const dolfinx::fem::Function<PetscScalar>> coeff, int q,
    const xtl::span<const std::int32_t>& active_facets)
{
  const dolfinx::fem::DofMap* dofmap = coeff->function_space()->dofmap().get();
  const dolfinx::fem::FiniteElement* element
      = coeff->function_space()->element().get();
  const xtl::span<const double> data = coeff->x()->array();

  // Get mesh
  std::shared_ptr<const dolfinx::mesh::Mesh> mesh
      = coeff->function_space()->mesh();
  assert(mesh);
  const std::size_t tdim = mesh->topology().dim();
  const std::size_t gdim = mesh->geometry().dim();
  const std::size_t fdim = tdim - 1;
  const std::int32_t num_facets = active_facets.size();

  // Connectivity to evaluate at quadrature points
  // FIXME: Move create_connectivity out of this function and call before
  // calling the function...
  mesh->topology_mutable().create_connectivity(fdim, tdim);
  auto f_to_c = mesh->topology().connectivity(fdim, tdim);
  mesh->topology_mutable().create_connectivity(tdim, fdim);
  auto c_to_f = mesh->topology().connectivity(tdim, fdim);

  // Get dof transformations
  const bool needs_dof_transformations = element->needs_dof_transformations();
  xtl::span<const std::uint32_t> cell_info;
  if (needs_dof_transformations)
  {
    cell_info = xtl::span(mesh->topology().get_cell_permutation_info());
    mesh->topology_mutable().create_entity_permutations();
  }
  const std::function<void(const xtl::span<PetscScalar>&,
                           const xtl::span<const std::uint32_t>&, std::int32_t,
                           int)>
      transformation = element->get_dof_transformation_function<PetscScalar>();

  // Tabulate element at quadrature points
  // NOTE: Assuming no derivatives for now, should be reconsidered later
  const std::string cell_type
      = dolfinx::mesh::to_string(mesh->topology().cell_type());
  const std::size_t num_dofs = element->space_dimension();
  const std::size_t bs = dofmap->bs();
  const std::size_t vs
      = element->reference_value_size() / element->block_size();

  // Tabulate function at quadrature points
  dolfinx_cuas::QuadratureRule q_rule(mesh->topology().cell_type(), q, fdim);
  // FIXME: This does not work for prism elements
  const std::vector<double> weights = q_rule.weights()[0];
  const std::vector<xt::xarray<double>> points = q_rule.points();

  const std::size_t num_points = weights.size();
  const std::size_t num_local_facets = points.size();
  xt::xtensor<double, 4> coeff_basis({1, num_points, num_dofs / bs, vs});
  xt::xtensor<double, 4> reference_basis_values(
      {num_local_facets, num_points, num_dofs / bs, vs});

  for (int i = 0; i < num_local_facets; i++)
  {
    const xt::xarray<double>& q_facet = points[i];
    element->tabulate(coeff_basis, q_facet, 0);
    auto basis_ref
        = xt::view(reference_basis_values, i, xt::all(), xt::all(), xt::all());
    basis_ref = xt::view(coeff_basis, 0, xt::all(), xt::all(), xt::all());
  }

  std::vector<PetscScalar> c(num_facets * vs * bs * num_points, 0.0);
  const int cstride = vs * bs * num_points;
  if (needs_dof_transformations)
  {
    // Prepare basis function data structures
    xt::xtensor<double, 3> basis_values({num_points, num_dofs / bs, vs});
    xt::xtensor<double, 2> point_basis_values({num_dofs / bs, vs});

    // Get geometry data
    const dolfinx::graph::AdjacencyList<std::int32_t>& x_dofmap
        = mesh->geometry().dofmap();

    // FIXME: Add proper interface for num coordinate dofs
    const std::size_t num_dofs_g = x_dofmap.num_links(0);
    xtl::span<const double> x_g = mesh->geometry().x();

    // Prepare geometry data structures
    xt::xtensor<double, 2> X({num_points, tdim});
    xt::xtensor<double, 3> J = xt::zeros<double>({num_points, gdim, tdim});
    xt::xtensor<double, 3> K = xt::zeros<double>({num_points, tdim, gdim});
    xt::xtensor<double, 1> detJ = xt::zeros<double>({num_points});
    xt::xtensor<double, 2> coordinate_dofs
        = xt::zeros<double>({num_dofs_g, gdim});

    // Get coordinate map
    const dolfinx::fem::CoordinateElement& cmap = mesh->geometry().cmap();

    xt::xtensor<double, 5> dphi_c(
        {num_local_facets, tdim, num_points, num_dofs_g / bs, 1});
    for (int i = 0; i < num_local_facets; i++)
    {
      const xt::xarray<double>& q_facet = points[i];
      xt::xtensor<double, 4> cmap_basis_functions = cmap.tabulate(1, q_facet);
      auto dphi_ci
          = xt::view(dphi_c, i, xt::all(), xt::all(), xt::all(), xt::all());
      dphi_ci = xt::view(cmap_basis_functions, xt::xrange(1, int(tdim) + 1),
                         xt::all(), xt::all(), xt::all());
    }

    // Get push forward function
    using u_t = xt::xview<decltype(basis_values)&, std::size_t,
                          xt::xall<std::size_t>, xt::xall<std::size_t>>;
    using U_t = xt::xview<decltype(point_basis_values)&, xt::xall<std::size_t>,
                          xt::xall<std::size_t>>;
    using J_t = xt::xview<decltype(J)&, std::size_t, xt::xall<std::size_t>,
                          xt::xall<std::size_t>>;
    using K_t = xt::xview<decltype(K)&, std::size_t, xt::xall<std::size_t>,
                          xt::xall<std::size_t>>;
    auto push_forward_fn = element->map_fn<u_t, U_t, J_t, K_t>();

    for (int facet = 0; facet < num_facets; facet++)
    {

      // NOTE Add two separate loops here, one for and one without dof
      // transforms

      // FIXME: Assuming exterior facets
      // get cell/local facet index
      int global_facet = active_facets[facet]; // extract facet
      auto cells = f_to_c->links(global_facet);
      // since the facet is on the boundary it should only link to one cell
      assert(cells.size() == 1);
      auto cell = cells[0]; // extract cell

      // find local index of facet
      auto cell_facets = c_to_f->links(cell);
      auto local_facet
          = std::find(cell_facets.begin(), cell_facets.end(), global_facet);
      const std::int32_t local_index
          = std::distance(cell_facets.data(), local_facet);
      // Get cell geometry (coordinate dofs)
      auto x_dofs = x_dofmap.links(cell);

      for (std::size_t i = 0; i < num_dofs_g; ++i)
      {
        const int pos = 3 * x_dofs[i];
        for (std::size_t j = 0; j < gdim; ++j)
          coordinate_dofs(i, j) = x_g[pos + j];
      }
<<<<<<< HEAD

=======
>>>>>>> 8e9ca72e
      auto dphi_ci = xt::view(dphi_c, local_index, xt::all(), xt::all(),
                              xt::all(), xt::all());

      // NOTE: This can be simplified in affine case
      for (std::size_t q = 0; q < num_points; ++q)
      {
        J.fill(0);
        xt::xtensor<double, 2> dphi
            = xt::view(dphi_ci, xt::all(), q, xt::all(), 0);
        auto _J = xt::view(J, q, xt::all(), xt::all());
        cmap.compute_jacobian(dphi, coordinate_dofs, _J);
        auto _K = xt::view(K, q, xt::all(), xt::all());
        cmap.compute_jacobian_inverse(_J, _K);
        detJ[q] = cmap.compute_jacobian_determinant(_J);
        // Permute the reference values to account for the cell's orientation
        point_basis_values = xt::view(reference_basis_values, local_index, q,
                                      xt::all(), xt::all());
        transformation(xtl::span(point_basis_values.data(), num_dofs / bs * vs),
                       cell_info, cell, vs);

        // Push basis forward to physical element
        auto _u = xt::view(basis_values, q, xt::all(), xt::all());
        auto _U = xt::view(point_basis_values, xt::all(), xt::all());
        push_forward_fn(_u, _U, _J, detJ[q], _K);
      }

      // Sum up quadrature contributions
      int offset = cstride * facet;
      auto dofs = dofmap->cell_dofs(cell);
      for (std::size_t i = 0; i < dofs.size(); ++i)
      {
        const int pos_v = bs * dofs[i];

        for (int q = 0; q < num_points; ++q)
          for (int k = 0; k < bs; ++k)
            for (int j = 0; j < vs; j++)
              c[offset + q * (bs * vs) + k + j]
                  += basis_values(q, i, j) * data[pos_v + k];
      }
    }
  }
  else
  {

    for (int facet = 0; facet < num_facets; facet++)
    { // Sum up quadrature contributions
      // FIXME: Assuming exterior facets
      // get cell/local facet index
      int global_facet = active_facets[facet]; // extract facet
      auto cells = f_to_c->links(global_facet);
      // since the facet is on the boundary it should only link to one cell
      assert(cells.size() == 1);
      auto cell = cells[0]; // extract cell

      // find local index of facet
      auto cell_facets = c_to_f->links(cell);
      auto local_facet
          = std::find(cell_facets.begin(), cell_facets.end(), global_facet);
      const std::int32_t local_index
          = std::distance(cell_facets.data(), local_facet);

      int offset = cstride * facet;
      auto dofs = dofmap->cell_dofs(cell);
      for (std::size_t i = 0; i < dofs.size(); ++i)
      {
        const int pos_v = bs * dofs[i];

        for (int q = 0; q < num_points; ++q)
          for (int k = 0; k < bs; ++k)
            for (int l = 0; l < vs; l++)
            {
              c[offset + q * (bs * vs) + k + l]
                  += reference_basis_values(local_index, q, i, l)
                     * data[pos_v + k];
            }
      }
    }
  }
  return {std::move(c), cstride};
}

/// Prepare circumradii of triangle/tetrahedron for assembly with custom
/// kernels by packing them as an array, where the j*cstride to the ith facet
/// int active_facets.
/// @param[in] mesh
/// @param[in] active_facets List of active facets
/// @param[out] c The packed coefficients and the number of coeffs per facet
std::pair<std::vector<PetscScalar>, int>
pack_circumradius_facet(std::shared_ptr<const dolfinx::mesh::Mesh> mesh,
                        const xtl::span<const std::int32_t>& active_facets)
{
  // // Get mesh
  // std::shared_ptr<const dolfinx::mesh::Mesh> mesh =
  // coeff->function_space()->mesh(); assert(mesh);
  const std::size_t tdim = mesh->topology().dim();
  const std::size_t gdim = mesh->geometry().dim();
  const std::size_t fdim = tdim - 1;
  const std::int32_t num_facets = active_facets.size();

  // Connectivity to evaluate at quadrature points
  // FIXME: Move create_connectivity out of this function and call before
  // calling the function...
  mesh->topology_mutable().create_connectivity(fdim, tdim);
  auto f_to_c = mesh->topology().connectivity(fdim, tdim);
  mesh->topology_mutable().create_connectivity(tdim, fdim);
  auto c_to_f = mesh->topology().connectivity(tdim, fdim);

  // Tabulate element at quadrature points
  // NOTE: Assuming no derivatives for now, should be reconsidered later
  const std::string cell_type
      = dolfinx::mesh::to_string(mesh->topology().cell_type());

  // Quadrature points for piecewise constant
  dolfinx_cuas::QuadratureRule q_rule(mesh->topology().cell_type(), 0, fdim);
  // FIXME: This does not work for prism elements
  const std::vector<double> weights = q_rule.weights()[0];
  const std::vector<xt::xarray<double>> points = q_rule.points();

  const std::size_t num_points = weights.size();
  const std::size_t num_local_facets = points.size();

  std::vector<PetscScalar> c(num_facets, 0.0);
  const int cstride = 1;

  // Get geometry data
  const dolfinx::graph::AdjacencyList<std::int32_t>& x_dofmap
      = mesh->geometry().dofmap();

  // FIXME: Add proper interface for num coordinate dofs
  const std::size_t num_dofs_g = x_dofmap.num_links(0);
  xtl::span<const double> x_g = mesh->geometry().x();

  // Prepare geometry data structures
  // xt::xtensor<double, 2> X({num_points, tdim});
  xt::xtensor<double, 3> J = xt::zeros<double>({std::size_t(1), gdim, tdim});
  xt::xtensor<double, 3> K = xt::zeros<double>({std::size_t(1), tdim, gdim});
  xt::xtensor<double, 1> detJ = xt::zeros<double>({std::size_t(1)});
  xt::xtensor<double, 2> coordinate_dofs
      = xt::zeros<double>({num_dofs_g, gdim});

  // Get coordinate map
  const dolfinx::fem::CoordinateElement& cmap = mesh->geometry().cmap();

  xt::xtensor<double, 5> dphi_c(
      {num_local_facets, int(tdim), num_points, num_dofs_g, 1});
  for (int i = 0; i < num_local_facets; i++)
  {
    const xt::xarray<double>& q_facet = points[i];
    xt::xtensor<double, 4> cmap_basis_functions = cmap.tabulate(1, q_facet);
    auto dphi_ci
        = xt::view(dphi_c, i, xt::all(), xt::all(), xt::all(), xt::all());
    dphi_ci = xt::view(cmap_basis_functions, xt::xrange(1, int(tdim) + 1),
                       xt::all(), xt::all(), xt::all());
  }

  for (int facet = 0; facet < num_facets; facet++)
  {

    // NOTE Add two separate loops here, one for and one without dof
    // transforms

    // FIXME: Assuming exterior facets
    // get cell/local facet index
    int global_facet = active_facets[facet]; // extract facet
    auto cells = f_to_c->links(global_facet);
    // since the facet is on the boundary it should only link to one cell
    assert(cells.size() == 1);
    auto cell = cells[0]; // extract cell

    // find local index of facet
    auto cell_facets = c_to_f->links(cell);
    auto local_facet
        = std::find(cell_facets.begin(), cell_facets.end(), global_facet);
    const std::int32_t local_index
        = std::distance(cell_facets.data(), local_facet);
    // Get cell geometry (coordinate dofs)
    auto x_dofs = x_dofmap.links(cell);

    for (std::size_t i = 0; i < num_dofs_g; ++i)
    {
      const int pos = 3 * x_dofs[i];
      for (std::size_t j = 0; j < gdim; ++j)
        coordinate_dofs(i, j) = x_g[pos + j];
    }

    auto dphi_ci = xt::view(dphi_c, local_index, xt::all(), xt::all(),
                            xt::all(), xt::all());

    J.fill(0);
    auto _J = xt::view(J, 0, xt::all(), xt::all());
    xt::xtensor<double, 2> dphi
        = xt::view(dphi_c, local_index, xt::all(), 0, xt::all(), 0);
    cmap.compute_jacobian(dphi, coordinate_dofs, _J);
    cmap.compute_jacobian_inverse(_J, xt::view(K, 0, xt::all(), xt::all()));
    detJ[0] = cmap.compute_jacobian_determinant(_J);
    double h = 0;
    if (cell_type == "triangle")
    {
      double cellvolume
          = 0.5 * std::abs(detJ[0]); // reference triangle has area 0.5
      double a = 0, b = 0, c = 0;
      for (int i = 0; i < gdim; i++)
      {
        a += (coordinate_dofs(0, i) - coordinate_dofs(1, i))
             * (coordinate_dofs(0, i) - coordinate_dofs(1, i));
        b += (coordinate_dofs(1, i) - coordinate_dofs(2, i))
             * (coordinate_dofs(1, i) - coordinate_dofs(2, i));
        c += (coordinate_dofs(2, i) - coordinate_dofs(0, i))
             * (coordinate_dofs(2, i) - coordinate_dofs(0, i));
      }
      a = std::sqrt(a);
      b = std::sqrt(b);
      c = std::sqrt(c);
      h = a * b * c / (4 * cellvolume);
    }
    else if (cell_type == "tetrahedron")
    {
      double cellvolume
          = detJ[0] / 6; // reference tetrahedron has volume 1/6 = 0.5*1/3
      double a = 0, b = 0, c = 0, A = 0, B = 0, C = 0;
      for (int i = 0; i < gdim; i++)
      {
        a += (coordinate_dofs(0, i) - coordinate_dofs(1, i))
             * (coordinate_dofs(0, i) - coordinate_dofs(1, i));
        b += (coordinate_dofs(0, i) - coordinate_dofs(2, i))
             * (coordinate_dofs(0, i) - coordinate_dofs(2, i));
        c += (coordinate_dofs(0, i) - coordinate_dofs(3, i))
             * (coordinate_dofs(0, i) - coordinate_dofs(3, i));
        A += (coordinate_dofs(2, i) - coordinate_dofs(3, i))
             * (coordinate_dofs(2, i) - coordinate_dofs(3, i));
        B += (coordinate_dofs(1, i) - coordinate_dofs(3, i))
             * (coordinate_dofs(1, i) - coordinate_dofs(3, i));
        C += (coordinate_dofs(1, i) - coordinate_dofs(2, i))
             * (coordinate_dofs(1, i) - coordinate_dofs(2, i));
      }
      a = std::sqrt(a);
      b = std::sqrt(b);
      c = std::sqrt(c);
      A = std::sqrt(A);
      B = std::sqrt(B);
      C = std::sqrt(C);
      h = std::sqrt((a * A + b * B + c * C) * (a * A + b * B - c * C)
                    * (a * A - b * B + c * C) * (b * B + c * C - a * A))
          / (24 * cellvolume);
    }
    // Sum up quadrature contributions
    c[facet] = h;
  }

  return {std::move(c), cstride};
}
/// This function computes the pull back for a set of points x on a cell
/// described by coordinate_dofs as well as the corresponding Jacobian, their
/// inverses and their determinants
/// @param[in, out] J: Jacobians of transformation from reference element to
/// physical element. Shape = (num_points, tdim, gdim). Computed at each point
/// in x
/// @param[in, out] K: inverse of J at each point.
/// @param[in, out] detJ: determinant of J at each  point
/// @param[in] x: points on physical element
/// @param[in ,out] X: pull pack of x (points on reference element)
/// @param[in] coordinate_dofs: geometry coordinates of cell
/// @param[in] element: the corresponding finite element
/// @param[in] cmap: the coordinate element
//-----------------------------------------------------------------------------
void pull_back(xt::xtensor<double, 3>& J, xt::xtensor<double, 3>& K,
               xt::xtensor<double, 1>& detJ, const xt::xtensor<double, 2>& x,
               xt::xtensor<double, 2>& X,
               xt::xtensor<double, 2> coordinate_dofs,
               std::shared_ptr<const dolfinx::fem::FiniteElement> element,
               const dolfinx::fem::CoordinateElement& cmap)
{
  // number of points
  const std::size_t num_points = x.shape(0);
  assert(J.shape(0) >= num_points);
  assert(K.shape(0) >= num_points);
  assert(detJ.shape(0) >= num_points);

  // Get mesh data from input
  const size_t gdim = coordinate_dofs.shape(1);
  const size_t num_dofs_g = coordinate_dofs.shape(0);
  const size_t tdim = K.shape(1);

  // Get element data
  const size_t block_size = element->block_size();
  const size_t reference_value_size
      = element->reference_value_size() / block_size;
  const size_t value_size = element->value_size() / block_size;
  const size_t space_dimension = element->space_dimension() / block_size;

  // -- Lambda function for affine pull-backs
  auto pull_back_affine
      = [&cmap, tdim,
         X0 = xt::xtensor<double, 2>(xt::zeros<double>({std::size_t(1), tdim})),
         data = xt::xtensor<double, 4>(cmap.tabulate_shape(1, 1)),
         dphi = xt::xtensor<double, 2>({tdim, cmap.tabulate_shape(1, 1)[2]})](
            auto&& X, const auto& cell_geometry, auto&& J, auto&& K,
            const auto& x) mutable
  {
    cmap.tabulate(1, X0, data);
    dphi = xt::view(data, xt::range(1, tdim + 1), 0, xt::all(), 0);
    cmap.compute_jacobian(dphi, cell_geometry, J);
    cmap.compute_jacobian_inverse(J, K);
    cmap.pull_back_affine(X, K, cmap.x0(cell_geometry), x);
  };

  xt::xtensor<double, 2> dphi;

  xt::xtensor<double, 4> phi(cmap.tabulate_shape(1, 1));
  if (cmap.is_affine())
  {
    J.fill(0);
    pull_back_affine(X, coordinate_dofs, xt::view(J, 0, xt::all(), xt::all()),
                     xt::view(K, 0, xt::all(), xt::all()), x);
    detJ[0] = cmap.compute_jacobian_determinant(
        xt::view(J, 0, xt::all(), xt::all()));
    for (std::size_t p = 1; p < num_points; ++p)
    {
      xt::view(J, p, xt::all(), xt::all())
          = xt::view(J, 0, xt::all(), xt::all());
      xt::view(K, p, xt::all(), xt::all())
          = xt::view(K, 0, xt::all(), xt::all());
      detJ[p] = detJ[0];
    }
  }
  else
  {
    cmap.pull_back_nonaffine(X, x, coordinate_dofs);
    cmap.tabulate(1, X, phi);
    dphi = xt::view(phi, xt::range(1, tdim + 1), 0, xt::all(), 0);
    J.fill(0);
    for (std::size_t p = 0; p < X.shape(0); ++p)
    {
      auto _J = xt::view(J, p, xt::all(), xt::all());
      cmap.compute_jacobian(dphi, coordinate_dofs, _J);
      cmap.compute_jacobian_inverse(_J, xt::view(K, p, xt::all(), xt::all()));
      detJ[p] = cmap.compute_jacobian_determinant(_J);
    }
  }
}
//-----------------------------------------------------------------------------
/// This function computes the basis function values on a given cell at a
/// given set of points
/// @param[in, out] J: Jacobians of transformation from reference element to
/// physical element. Shape = (num_points, tdim, gdim). Computed at each point
/// in x
/// @param[in, out] K: inverse of J at each point.
/// @param[in, out] detJ: determinant of J at each  point
/// @param[in] x: points on physical element
/// @param[in] coordinate_dofs: geometry coordinates of cell
/// @param[in] index: the index of the cell (local to process)
/// @param[in] perm: permutation infor for cell
/// @param[in] element: the corresponding finite element
/// @param[in] cmap: the coordinate element
xt::xtensor<double, 3>
get_basis_functions(xt::xtensor<double, 3>& J, xt::xtensor<double, 3>& K,
                    xt::xtensor<double, 1>& detJ,
                    const xt::xtensor<double, 2>& x,
                    xt::xtensor<double, 2> coordinate_dofs,
                    const std::int32_t index, const std::int32_t perm,
                    std::shared_ptr<const dolfinx::fem::FiniteElement> element,
                    const dolfinx::fem::CoordinateElement& cmap)
{
  // number of points
  const std::size_t num_points = x.shape(0);
  assert(J.shape(0) >= num_points);
  assert(K.shape(0) >= num_points);
  assert(detJ.shape(0) >= num_points);

  // Get mesh data from input
  const size_t gdim = coordinate_dofs.shape(1);
  const size_t num_dofs_g = coordinate_dofs.shape(0);
  const size_t tdim = K.shape(1);

  // Get element data
  const size_t block_size = element->block_size();
  const size_t reference_value_size
      = element->reference_value_size() / block_size;
  const size_t value_size = element->value_size() / block_size;
  const size_t space_dimension = element->space_dimension() / block_size;

  xt::xtensor<double, 2> X({x.shape(0), tdim});

  // Skip negative cell indices
  xt::xtensor<double, 3> basis_array = xt::zeros<double>(
      {num_points, space_dimension * block_size, value_size * block_size});
  if (index < 0)
    return basis_array;

  pull_back(J, K, detJ, x, X, coordinate_dofs, element, cmap);
  // Prepare basis function data structures
  xt::xtensor<double, 4> tabulated_data(
      {1, num_points, space_dimension, reference_value_size});
  xt::xtensor<double, 3> basis_values(
      {num_points, space_dimension, value_size});

  // Get push forward function
  xt::xtensor<double, 2> point_basis_values({space_dimension, value_size});
  using u_t = xt::xview<decltype(basis_values)&, std::size_t,
                        xt::xall<std::size_t>, xt::xall<std::size_t>>;
  using U_t = xt::xview<decltype(point_basis_values)&, xt::xall<std::size_t>,
                        xt::xall<std::size_t>>;
  using J_t = xt::xview<decltype(J)&, std::size_t, xt::xall<std::size_t>,
                        xt::xall<std::size_t>>;
  using K_t = xt::xview<decltype(K)&, std::size_t, xt::xall<std::size_t>,
                        xt::xall<std::size_t>>;
  // FIXME: These should be moved out of this function
  auto push_forward_fn = element->map_fn<u_t, U_t, J_t, K_t>();
  const std::function<void(const xtl::span<PetscScalar>&,
                           const xtl::span<const std::uint32_t>&, std::int32_t,
                           int)>
      transformation = element->get_dof_transformation_function<PetscScalar>();

  // Compute basis on reference element
  element->tabulate(tabulated_data, X, 0);
  for (std::size_t q = 0; q < num_points; ++q)
  {
    // Permute the reference values to account for the cell's orientation
    point_basis_values = xt::view(tabulated_data, 0, q, xt::all(), xt::all());
    element->apply_dof_transformation(
        xtl::span<double>(point_basis_values.data(), point_basis_values.size()),
        perm, 1);
    // Push basis forward to physical element
    auto _J = xt::view(J, q, xt::all(), xt::all());
    auto _K = xt::view(K, q, xt::all(), xt::all());
    auto _u = xt::view(basis_values, q, xt::all(), xt::all());
    auto _U = xt::view(point_basis_values, xt::all(), xt::all());
    push_forward_fn(_u, _U, _J, detJ[q], _K);
  }

  // Expand basis values for each dof
  for (std::size_t p = 0; p < num_points; ++p)
  {
    for (int block = 0; block < block_size; ++block)
    {
      for (int i = 0; i < space_dimension; ++i)
      {
        for (int j = 0; j < value_size; ++j)
        {
          basis_array(p, i * block_size + block, j * block_size + block)
              = basis_values(p, i, j);
        }
      }
    }
  }
  return basis_array;
}
//-----------------------------------------------------------------------------
/// This function computes the outward unit normal on a given cell at a
/// given set of points on the facets of the cell
/// @param[in, out] J: Jacobians of transformation from reference element to
/// physical element. Shape = (num_points, tdim, gdim). Computed at each point
/// in x
/// @param[in, out] K: inverse of J at each point.
/// @param[in, out] detJ: determinant of J at each  point
/// @param[in] x: points on facets physical element
/// @param[in] coordinate_dofs: geometry coordinates of cell
/// @param[in] index: the index of the cell (local to process)
/// @param[in] facet_indices: local facet index corresponding to each point
/// @param[in] element: the corresponding finite element
/// @param[in] cmap: the coordinate element
/// @param[in] facet_normals: The facet normals on the reference cell
xt::xtensor<double, 2>
get_facet_normals(xt::xtensor<double, 3>& J, xt::xtensor<double, 3>& K,
                  xt::xtensor<double, 1>& detJ, const xt::xtensor<double, 2>& x,
                  xt::xtensor<double, 2> coordinate_dofs,
                  const std::int32_t index,
                  const xt::xtensor<std::int32_t, 1> facet_indices,
                  std::shared_ptr<const dolfinx::fem::FiniteElement> element,
                  const dolfinx::fem::CoordinateElement& cmap,
                  xt::xtensor<double, 2> facet_normals)
{
  // number of points
  const std::size_t num_points = x.shape(0);
  assert(J.shape(0) >= num_points);
  assert(K.shape(0) >= num_points);
  assert(detJ.shape(0) >= num_points);

  // Get mesh data from input
  const size_t gdim = coordinate_dofs.shape(1);
  const size_t num_dofs_g = coordinate_dofs.shape(0);
  const size_t tdim = K.shape(1);

  // Get element data
  const size_t block_size = element->block_size();
  const size_t reference_value_size
      = element->reference_value_size() / block_size;
  const size_t value_size = element->value_size() / block_size;
  const size_t space_dimension = element->space_dimension() / block_size;

  xt::xtensor<double, 2> X({x.shape(0), tdim});

  // Skip negative cell indices
  xt::xtensor<double, 3> basis_array = xt::zeros<double>(
      {num_points, space_dimension * block_size, value_size * block_size});
  if (index < 0)
    return basis_array;

  pull_back(J, K, detJ, x, X, coordinate_dofs, element, cmap);

  xt::xtensor<double, 2> normals = xt::zeros<double>({num_points, gdim});

  for (std::size_t q = 0; q < num_points; ++q)
  {
    // Compute normal of physical facet using a normalized covariant Piola
    // transform n_phys = J^{-T} n_ref / ||J^{-T} n_ref|| See for instance
    // DOI: 10.1137/08073901X
    auto _K = xt::view(K, q, xt::all(), xt::all());
    auto facet_normal = xt::row(facet_normals, facet_indices[q]);
    for (std::size_t i = 0; i < gdim; i++)
      for (std::size_t j = 0; j < tdim; j++)
        normals(q, i) += _K(j, i) * facet_normal[j];
    double n_norm = 0;
    for (std::size_t i = 0; i < gdim; i++)
      n_norm += normals(q, i) * normals(q, i);
    for (std::size_t i = 0; i < gdim; i++)
      normals(q, i) /= std::sqrt(n_norm);
  }
  return normals;
}

double R_plus(double x) { return 0.5 * (std::abs(x) + x); }
double dR_plus(double x) { return double(x > 0); }

/// See
/// https://stackoverflow.com/questions/1903954/is-there-a-standard-sign-function-signum-sgn-in-c-c/10133700
template <typename T>
int sgn(T val)
{
  return (T(0) < val) - (val < T(0));
}
/// @param[in] cells: the cells to be sorted
/// @param[in, out] perm: the permutation for the sorted cells
/// @param[out] pair(unique_cells, offsets): unique_cells is a vector of sorted
/// cells with all duplicates deleted, offsets contains the start and end for
/// each unique value in the sorted vector with all duplicates
// Example: cells = [5, 7, 6, 5]
//          unique_cells = [5, 6, 7]
//          offsets = [0, 2, 3, 4]
//          perm = [0, 3, 2, 1]
// Then given a cell and its index ("i") in unique_cells, one can recover the
// indices for its occurance in cells with perm[k], where
// offsets[i]<=k<offsets[i+1]. In the example if i = 0, then perm[k] = 0 or
// perm[k] = 3.
std::pair<std::vector<std::int32_t>, std::vector<std::int32_t>>
sort_cells(const xtl::span<const std::int32_t>& cells,
           const xtl::span<std::int32_t>& perm)
{
  std::int32_t num_cells = cells.size();
  assert(perm.size() == num_cells);
  std::vector<std::int32_t> unique_cells(num_cells);
  std::vector<std::int32_t> offsets(num_cells + 1, 0);
  std::iota(perm.begin(), perm.end(), 0);
  dolfinx::argsort_radix<std::int32_t>(cells, perm);

  for (std::int32_t i = 0; i < num_cells; ++i)
  {
    unique_cells[i] = cells[perm[i]];
  }
  std::int32_t index = 0;
  for (std::int32_t i = 0; i < num_cells - 1; ++i)
  {
    if (unique_cells[i] != unique_cells[i + 1])
      offsets[++index] = i + 1;
  }
  offsets[index + 1] = num_cells;
  unique_cells.erase(std::unique(unique_cells.begin(), unique_cells.end()),
                     unique_cells.end());
  offsets.resize(unique_cells.size() + 1);

  return std::make_pair(unique_cells, offsets);
}
} // namespace dolfinx_contact<|MERGE_RESOLUTION|>--- conflicted
+++ resolved
@@ -358,10 +358,6 @@
         for (std::size_t j = 0; j < gdim; ++j)
           coordinate_dofs(i, j) = x_g[pos + j];
       }
-<<<<<<< HEAD
-
-=======
->>>>>>> 8e9ca72e
       auto dphi_ci = xt::view(dphi_c, local_index, xt::all(), xt::all(),
                               xt::all(), xt::all());
 
