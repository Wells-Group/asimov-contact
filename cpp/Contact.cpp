--- conflicted
+++ resolved
@@ -444,14 +444,9 @@
       std::fill(Aes[3 * j + 3].begin(), Aes[3 * j + 3].end(), 0);
     }
 
-<<<<<<< HEAD
     kernel(Aes, xtl::span(coeffs.data() + i * cstride, cstride),
-           constants.data(), coordinate_dofs.data(), local_index,
+           constants.data(), coordinate_dofs.data(), active_facets[i + 1],
            num_linked_cells);
-=======
-    kernel(Aes, coeffs.data() + i / 2 * cstride, constants.data(),
-           coordinate_dofs.data(), active_facets[i + 1], num_linked_cells);
->>>>>>> 54356919
 
     // FIXME: We would have to handle possible Dirichlet conditions here, if we
     // think that we can have a case with contact and Dirichlet
@@ -550,15 +545,10 @@
     std::fill(bes[0].begin(), bes[0].end(), 0);
     for (std::size_t j = 0; j < num_linked_cells; j++)
       std::fill(bes[j + 1].begin(), bes[j + 1].end(), 0);
-<<<<<<< HEAD
 
     kernel(bes, xtl::span(coeffs.data() + i * cstride, cstride),
-           constants.data(), coordinate_dofs.data(), local_index,
+           constants.data(), coordinate_dofs.data(), active_facets[i + 1],
            num_linked_cells);
-=======
-    kernel(bes, coeffs.data() + i / 2 * cstride, constants.data(),
-           coordinate_dofs.data(), active_facets[i + 1], num_linked_cells);
->>>>>>> 54356919
 
     // Add element vector to global vector
     const tcb::span<const int> dofs_cell = dofmap->cell_dofs(active_facets[i]);
@@ -581,48 +571,30 @@
     int pair, const xtl::span<const PetscScalar>& gap,
     const xtl::span<const PetscScalar>& u_packed)
 {
-<<<<<<< HEAD
-  const int puppet_mt = _contact_pairs[pair][0];
-  const int candidate_mt = _contact_pairs[pair][1];
-=======
   auto [puppet_mt, candidate_mt] = _contact_pairs[pair];
->>>>>>> 54356919
   // Mesh info
   const dolfinx_contact::SubMesh& submesh = _submeshes[candidate_mt];
   std::shared_ptr<const dolfinx::mesh::Mesh> mesh = _V->mesh(); // mesh
   assert(mesh);
   const std::size_t gdim = mesh->geometry().dim(); // geometrical dimension
   std::vector<std::int32_t> parent_cells = submesh.parent_cells();
-<<<<<<< HEAD
-  const std::size_t ndofs = _V->dofmap()->cell_dofs(0).size();
-=======
   std::shared_ptr<const fem::FiniteElement> element = _V->element();
   assert(element);
   const int bs_element = element->block_size();
   const std::size_t ndofs
       = (std::size_t)element->space_dimension() / bs_element;
->>>>>>> 54356919
 
   // Select which side of the contact interface to loop from and get the
   // correct map
   std::shared_ptr<const dolfinx::graph::AdjacencyList<int>> map
       = _facet_maps[pair];
   const std::vector<xt::xtensor<double, 2>>& qp_phys = _qp_phys[puppet_mt];
-<<<<<<< HEAD
-  const std::vector<std::pair<std::int32_t, int>>& puppet_facets
-      = _cell_facet_pairs[puppet_mt];
-=======
   const std::vector<std::int32_t>& puppet_facets = _cell_facet_pairs[puppet_mt];
->>>>>>> 54356919
   std::shared_ptr<const dolfinx::graph::AdjacencyList<int>> facet_map
       = submesh.facet_map();
   const std::size_t max_links
       = *std::max_element(_max_links.begin(), _max_links.end());
-<<<<<<< HEAD
-  const std::size_t num_facets = puppet_facets.size();
-=======
   const std::size_t num_facets = puppet_facets.size() / 2;
->>>>>>> 54356919
   const std::size_t num_q_points
       = _quadrature_rule->offset()[1] - _quadrature_rule->offset()[0];
 
@@ -637,11 +609,8 @@
       num_facets * num_q_points * max_links * ndofs * gdim, 0.0);
   const auto cstride = int(num_q_points * max_links * ndofs * gdim);
 
-<<<<<<< HEAD
-=======
   // temporary data structure used inside loop
   std::vector<std::int32_t> cells(max_links);
->>>>>>> 54356919
   // Loop over all facets
   for (std::size_t i = 0; i < num_facets; i++)
   {
@@ -679,14 +648,6 @@
       // Compute values of basis functions for all y = Pi(x) in qp
       std::array<std::size_t, 4> b_shape
           = evaluate_basis_shape(*_V, indices.size(), 1);
-<<<<<<< HEAD
-      if (b_shape[3] > 1)
-        throw std::invalid_argument(
-            "pack_test_functions assumes values size 1");
-      xt::xtensor<double, 4> basis_values(b_shape);
-      std::fill(basis_values.begin(), basis_values.end(), 0);
-      std::vector<std::int32_t> cells(indices.size(), linked_cell);
-=======
       if (b_shape[3] != 1)
         throw std::invalid_argument(
             "pack_grad_test_functions assumes values size 1");
@@ -694,7 +655,6 @@
       std::fill(basis_values.begin(), basis_values.end(), 0);
       cells.resize(indices.size());
       std::fill(cells.begin(), cells.end(), linked_cell);
->>>>>>> 54356919
       evaluate_basis_functions(*_V, qp, cells, basis_values, 1);
       // Insert basis function values into c
       for (std::size_t k = 0; k < ndofs; k++)
@@ -736,17 +696,11 @@
   const std::vector<xt::xtensor<double, 2>>& qp_phys = _qp_phys[puppet_mt];
   std::shared_ptr<const dolfinx::graph::AdjacencyList<int>> facet_map
       = submesh.facet_map();
-<<<<<<< HEAD
-  const std::size_t num_facets = _cell_facet_pairs[puppet_mt].size();
-  const std::size_t num_q_points
-      = _quadrature_rule->offset()[1] - _quadrature_rule->offset()[0];
-=======
   const std::size_t num_facets = _cell_facet_pairs[puppet_mt].size() / 2;
   const std::size_t num_q_points
       = _quadrature_rule->offset()[1] - _quadrature_rule->offset()[0];
   // NOTE: Assuming same number of quadrature points on each cell
   dolfinx_contact::error::check_cell_type(mesh->topology().cell_type());
->>>>>>> 54356919
   xt::xtensor<double, 2> points
       = xt::zeros<double>({num_facets * num_q_points, gdim});
   std::vector<std::int32_t> cells(num_facets * num_q_points, -1);
@@ -757,20 +711,12 @@
     for (std::size_t q = 0; q < num_q_points; ++q)
     {
       const std::size_t row = i * num_q_points;
-<<<<<<< HEAD
-=======
       const tcb::span<const int> linked_pair = facet_map->links(links[q]);
       cells[row + q] = parent_cells[linked_pair[0]];
->>>>>>> 54356919
       for (std::size_t j = 0; j < gdim; ++j)
       {
         points(row + q, j) = qp_phys[i](q, j) + gap[row * gdim + q * gdim + j]
                              - u_packed[row * gdim + q * gdim + j];
-<<<<<<< HEAD
-        const tcb::span<const int> linked_pair = facet_map->links(links[q]);
-        cells[row + q] = parent_cells[linked_pair[0]];
-=======
->>>>>>> 54356919
       }
     }
   }
