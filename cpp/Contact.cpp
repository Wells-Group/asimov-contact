--- conflicted
+++ resolved
@@ -319,12 +319,8 @@
     }
 
     kernel(Aes, coeffs.data() + i * cstride, constants.data(),
-<<<<<<< HEAD
-           coordinate_dofs.data(), &local_index, &perm, num_linked_cells,
+           coordinate_dofs.data(), &local_index, num_linked_cells,
            facet_indices.data() + i * cstride_f);
-=======
-           coordinate_dofs.data(), &local_index, num_linked_cells);
->>>>>>> 08e0690b
 
     // FIXME: We would have to handle possible Dirichlet conditions here, if we
     // think that we can have a case with contact and Dirichlet
@@ -413,15 +409,11 @@
     for (std::size_t j = 0; j < num_linked_cells; j++)
       std::fill(bes[j + 1].begin(), bes[j + 1].end(), 0);
     kernel(bes, coeffs.data() + i * cstride, constants.data(),
-<<<<<<< HEAD
-           coordinate_dofs.data(), &local_index, &perm, num_linked_cells,
+           coordinate_dofs.data(), &local_index, num_linked_cells,
            facet_indices.data() + i * cstride_f);
     // NOTE: Normally dof transform needs to be applied to the elements in
     // bes at this stage This is not need for the function spaces
     // we currently consider
-=======
-           coordinate_dofs.data(), &local_index, num_linked_cells);
->>>>>>> 08e0690b
 
     // Add element vector to global vector
     auto dofs_cell = dofmap->cell_dofs(cell);
