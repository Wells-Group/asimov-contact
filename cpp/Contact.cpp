// Copyright (C) 2021-2022 Sarah Roggendorf and Jørgen S. Dokken
//
// This file is part of DOLFINx_Contact
//
// SPDX-License-Identifier:    MIT

#include "Contact.h"
#include "utils.h"
#include <dolfinx/common/log.h>
#include <dolfinx_cuas/utils.hpp>
using namespace dolfinx_contact;

namespace
{

/// Given a set of facets on the submesh, find all cells on the oposite surface
/// of the parent mesh that is linked.
/// @param[in, out] linked_cells List of unique cells on the parent mesh
/// (sorted)
/// @param[in] submesh_facets List of facets on the submesh
/// @param[in] sub_to_parent Map from each facet of on the submesh (local to
/// process) to the tuple (submesh_cell_index, local_facet_index)
/// @param[in] parent_cells Map from submesh cell (local to process) to parent
/// mesh cell (local to process)
void compute_linked_cells(
    std::vector<std::int32_t>& linked_cells,
    const tcb::span<const std::int32_t>& submesh_facets,
    const std::shared_ptr<const dolfinx::graph::AdjacencyList<std::int32_t>>&
        sub_to_parent,
    const tcb::span<const std::int32_t>& parent_cells)
{
  linked_cells.resize(submesh_facets.size());
  std::transform(submesh_facets.cbegin(), submesh_facets.cend(),
                 linked_cells.begin(),
                 [&sub_to_parent, &parent_cells](const auto facet)
                 {
                   // Extract (cell, facet) pair from submesh
                   auto facet_pair = sub_to_parent->links(facet);
                   assert(facet_pair.size() == 2);
                   return parent_cells[facet_pair[0]];
                 });

  // Remove duplicates
  dolfinx::radix_sort(xtl::span<std::int32_t>(linked_cells));
  linked_cells.erase(std::unique(linked_cells.begin(), linked_cells.end()),
                     linked_cells.end());
}

} // namespace

dolfinx_contact::Contact::Contact(
    const std::vector<std::shared_ptr<dolfinx::mesh::MeshTags<std::int32_t>>>&
        markers,
    std::shared_ptr<const dolfinx::graph::AdjacencyList<std::int32_t>> surfaces,
    const std::vector<std::array<int, 2>>& contact_pairs,
    std::shared_ptr<dolfinx::fem::FunctionSpace> V, const int q_deg)
    : _surfaces(surfaces->array()), _contact_pairs(contact_pairs), _V(V)
{
  std::size_t num_surfaces = surfaces->array().size();
  assert(_V);
  std::shared_ptr<const dolfinx::mesh::Mesh> mesh = _V->mesh();
  const int tdim = mesh->topology().dim(); // topological dimension
  const int fdim = tdim - 1;               // topological dimension of facet
  const dolfinx::mesh::Topology& topology = mesh->topology();
  std::shared_ptr<const dolfinx::graph::AdjacencyList<int>> f_to_c
      = topology.connectivity(fdim, tdim);
  assert(f_to_c);
  std::shared_ptr<const dolfinx::graph::AdjacencyList<int>> c_to_f
      = topology.connectivity(tdim, fdim);
  assert(c_to_f);
  // used to store list of (cell, facet) for each surface
  _cell_facet_pairs.resize(num_surfaces);
  // used to store submesh for each surface
  _submeshes.resize(num_surfaces);
  // used to store map from puppet to candidate surface for each contact pair
  _facet_maps.resize(contact_pairs.size());
  // store physical quadrature points for each surface
  _qp_phys.resize(num_surfaces);
  // store max number of links for each puppet surface
  _max_links.resize(contact_pairs.size());
  for (std::size_t s = 0; s < markers.size(); ++s)
  {
    std::shared_ptr<dolfinx::mesh::MeshTags<int>> marker = markers[s];
    tcb::span<const int> links = surfaces->links(int(s));
    for (std::size_t i = 0; i < links.size(); ++i)
    {
      std::vector<std::int32_t> facets = marker->find(links[i]);
      int index = surfaces->offsets()[s] + int(i);
      std::variant<
          std::vector<std::int32_t>, std::vector<std::pair<std::int32_t, int>>,
          std::vector<std::tuple<std::int32_t, int, std::int32_t, int>>>
          pairs = dolfinx_cuas::compute_active_entities(
              mesh, facets, dolfinx::fem::IntegralType::exterior_facet);

      _cell_facet_pairs[index]
          = std::get<std::vector<std::pair<std::int32_t, int>>>(pairs);

      _submeshes[index]
          = dolfinx_contact::SubMesh(mesh, _cell_facet_pairs[index]);
    }
  }
  _quadrature_rule = std::make_shared<QuadratureRule>(
      topology.cell_type(), q_deg, fdim, basix::quadrature::type::Default);
}
//------------------------------------------------------------------------------------------------
std::size_t dolfinx_contact::Contact::coefficients_size()
{
  // mesh data
  assert(_V);
  std::shared_ptr<const dolfinx::mesh::Mesh> mesh = _V->mesh();
  const std::size_t gdim = mesh->geometry().dim(); // geometrical dimension

  // Extract function space data (assuming same test and trial space)
  std::shared_ptr<const dolfinx::fem::DofMap> dofmap = _V->dofmap();
  const std::size_t ndofs_cell = dofmap->cell_dofs(0).size();
  const std::size_t bs = dofmap->bs();

  // NOTE: Assuming same number of quadrature points on each cell
<<<<<<< HEAD
=======
  if (const dolfinx::mesh::CellType ct = mesh->topology().cell_type();
      (ct == dolfinx::mesh::CellType::prism)
      || (ct == dolfinx::mesh::CellType::pyramid))
  {
    throw std::invalid_argument("Unsupported cell type");
  }
>>>>>>> a08eef63
  const std::size_t num_q_points
      = _quadrature_rule->offset()[1] - _quadrature_rule->offset()[0];
  const std::size_t max_links
      = *std::max_element(_max_links.begin(), _max_links.end());

  return 3 + num_q_points * (2 * gdim + ndofs_cell * bs * max_links + bs)
         + ndofs_cell * bs;
}

Mat dolfinx_contact::Contact::create_petsc_matrix(
    const dolfinx::fem::Form<PetscScalar>& a, const std::string& type)
{

  // Build standard sparsity pattern
  dolfinx::la::SparsityPattern pattern
      = dolfinx::fem::create_sparsity_pattern(a);

  std::shared_ptr<const dolfinx::fem::DofMap> dofmap
      = a.function_spaces().at(0)->dofmap();

  // Temporary array to hold dofs for sparsity pattern
  std::vector<std::int32_t> linked_dofs;

  // Loop over each contact interface, and create sparsity pattern for the
  // dofs on the opposite surface
  for (std::size_t k = 0; k < _contact_pairs.size(); ++k)
  {
    const std::array<int, 2>& contact_pair = _contact_pairs[k];
    std::shared_ptr<const dolfinx::graph::AdjacencyList<int>> facet_map
        = _submeshes[contact_pair[1]].facet_map();
    const std::vector<std::int32_t>& parent_cells
        = _submeshes[contact_pair[1]].parent_cells();
    for (int i = 0; i < (int)_cell_facet_pairs[contact_pair[0]].size(); i++)
    {
      std::int32_t cell = _cell_facet_pairs[contact_pair[0]][i].first;
      tcb::span<const int> cell_dofs = dofmap->cell_dofs(cell);

      linked_dofs.clear();
      for (auto link : _facet_maps[k]->links(i))
      {
        const int linked_sub_cell = facet_map->links(link)[0];
        const std::int32_t linked_cell = parent_cells[linked_sub_cell];
        tcb::span<const int> linked_cell_dofs = dofmap->cell_dofs(linked_cell);
        for (auto dof : linked_cell_dofs)
          linked_dofs.push_back(dof);
      }

      // Remove duplicates
      dolfinx::radix_sort(xtl::span<std::int32_t>(linked_dofs));
      linked_dofs.erase(std::unique(linked_dofs.begin(), linked_dofs.end()),
                        linked_dofs.end());

      pattern.insert(cell_dofs, linked_dofs);
      pattern.insert(linked_dofs, cell_dofs);
    }
  }
  // Finalise communication
  pattern.assemble();

  return dolfinx::la::petsc::create_matrix(a.mesh()->comm(), pattern, type);
}
//------------------------------------------------------------------------------------------------
std::pair<std::vector<PetscScalar>, int>
dolfinx_contact::Contact::pack_ny(int pair,
                                  const xtl::span<const PetscScalar> gap)
{
  const std::array<int, 2>& contact_pair = _contact_pairs[pair];
  // Get information from candidate mesh

  // Get mesh and submesh
  const dolfinx_contact::SubMesh& submesh = _submeshes[contact_pair[1]];
  std::shared_ptr<const dolfinx::mesh::Mesh> candidate_mesh
      = submesh.mesh(); // mesh

  // Geometrical info
  const dolfinx::mesh::Geometry& geometry = candidate_mesh->geometry();
  const int gdim = geometry.dim(); // geometrical dimension
  const dolfinx::fem::CoordinateElement& cmap = geometry.cmap();
  const dolfinx::graph::AdjacencyList<int>& x_dofmap = geometry.dofmap();
  xtl::span<const double> mesh_geometry = geometry.x();

  // Topological info
  const int tdim = candidate_mesh->topology().dim();
  basix::cell::type cell_type = dolfinx::mesh::cell_type_to_basix_type(
      candidate_mesh->topology().cell_type());

  // Get facet normals on reference cell
  const xt::xtensor<double, 2> reference_normals
      = basix::cell::facet_outward_normals(cell_type);

  // Select which side of the contact interface to loop from and get the
  // correct map
  std::shared_ptr<const dolfinx::graph::AdjacencyList<int>> facet_map
      = submesh.facet_map();
  std::shared_ptr<const dolfinx::graph::AdjacencyList<int>> map
      = _facet_maps[pair];
  const std::vector<xt::xtensor<double, 2>>& qp_phys
      = _qp_phys[contact_pair[0]];

  const std::size_t num_facets = _cell_facet_pairs[contact_pair[0]].size();
  const std::size_t num_q_points
      = _quadrature_rule->offset()[1] - _quadrature_rule->offset()[0];

  // Needed for pull_back in get_facet_normals
  xt::xtensor<double, 2> J
      = xt::zeros<double>({std::size_t(gdim), std::size_t(tdim)});
  xt::xtensor<double, 2> K
      = xt::zeros<double>({std::size_t(tdim), std::size_t(gdim)});

  const std::size_t num_dofs_g = cmap.dim();
  xt::xtensor<double, 2> coordinate_dofs
      = xt::zeros<double>({num_dofs_g, std::size_t(gdim)});
  std::array<double, 3> normal = {0, 0, 0};
  std::array<double, 3> point = {0, 0, 0}; // To store Pi(x)

  // Loop over quadrature points
  const int cstride = (int)num_q_points * gdim;
  std::vector<PetscScalar> normals(num_facets * num_q_points * gdim, 0.0);

  for (std::size_t i = 0; i < num_facets; ++i)
  {
    const xt::xtensor<double, 2>& qp_i = qp_phys[i];
    const tcb::span<const int> links = map->links((int)i);
    assert(links.size() == num_q_points);
    for (std::size_t q = 0; q < num_q_points; ++q)
    {

      // Extract linked cell and facet at quadrature point q
      const tcb::span<const int> linked_pair = facet_map->links(links[q]);
      std::int32_t linked_cell = linked_pair[0];
      // Compute Pi(x) from x, and gap = Pi(x) - x
      auto qp_iq = xt::row(qp_i, q);
      for (int k = 0; k < gdim; ++k)
        point[k] = qp_iq[k] + gap[i * gdim * num_q_points + q * gdim + k];

      // Extract local dofs
      const tcb::span<const int> x_dofs = x_dofmap.links(linked_cell);
      assert(num_dofs_g == (std::size_t)x_dofmap.num_links(linked_cell));

      for (std::size_t j = 0; j < x_dofs.size(); ++j)
      {
        std::copy_n(std::next(mesh_geometry.begin(), 3 * x_dofs[j]), gdim,
                    std::next(coordinate_dofs.begin(), j * gdim));
      }

      // Compute outward unit normal in point = Pi(x)
      // Note: in the affine case potential gains can be made
      //       if the cells are sorted like in pack_test_functions
      assert(linked_cell >= 0);
      normal = dolfinx_contact::push_forward_facet_normal(
          J, K, point, coordinate_dofs, linked_pair[1], cmap,
          reference_normals);
      // Copy normal into c
      const std::size_t offset = i * cstride + q * gdim;
      for (int l = 0; l < gdim; ++l)
        normals[offset + l] = normal[l];
    }
  }
  return {std::move(normals), cstride};
}
//------------------------------------------------------------------------------------------------
void dolfinx_contact::Contact::assemble_matrix(
    mat_set_fn& mat_set,
    [[maybe_unused]] const std::vector<
        std::shared_ptr<const dolfinx::fem::DirichletBC<PetscScalar>>>& bcs,
    int pair, const dolfinx_contact::kernel_fn<PetscScalar>& kernel,
    const xtl::span<const PetscScalar> coeffs, int cstride,
    const xtl::span<const PetscScalar>& constants)
{
  std::shared_ptr<const dolfinx::mesh::Mesh> mesh = _V->mesh();
  assert(mesh);

  // Extract geometry data
  const dolfinx::mesh::Geometry& geometry = mesh->geometry();
  const int gdim = geometry.dim();
  const dolfinx::graph::AdjacencyList<std::int32_t>& x_dofmap
      = geometry.dofmap();
  xtl::span<const double> x_g = geometry.x();
  const dolfinx::fem::CoordinateElement& cmap = geometry.cmap();
  const std::size_t num_dofs_g = cmap.dim();

  if (_V->element()->needs_dof_transformations())
  {
    throw std::invalid_argument(
        "Function-space requiring dof-transformations is not supported.");
  }

  // Extract function space data (assuming same test and trial space)
  std::shared_ptr<const dolfinx::fem::DofMap> dofmap = _V->dofmap();
  const std::size_t ndofs_cell = dofmap->cell_dofs(0).size();
  const int bs = dofmap->bs();
  const std::size_t max_links
      = *std::max_element(_max_links.begin(), _max_links.end());
  if (max_links == 0)
  {
    LOG(WARNING)
        << "No links between interfaces, compute_linked_cell will be skipped";
  }

  const std::array<int, 2>& contact_pair = _contact_pairs[pair];
  const std::vector<std::pair<std::int32_t, int>>& active_facets
      = _cell_facet_pairs[contact_pair[0]];
  std::shared_ptr<const dolfinx::graph::AdjacencyList<int>> map
      = _facet_maps[pair];
  std::shared_ptr<const dolfinx::graph::AdjacencyList<int>> facet_map
      = _submeshes[contact_pair[1]].facet_map();
  const std::vector<std::int32_t>& parent_cells
      = _submeshes[_contact_pairs[pair][1]].parent_cells();
  // Data structures used in assembly
  std::vector<double> coordinate_dofs(3 * num_dofs_g);
  std::vector<std::vector<PetscScalar>> Aes(
      3 * max_links + 1,
      std::vector<PetscScalar>(bs * ndofs_cell * bs * ndofs_cell));
  std::vector<std::int32_t> linked_cells;
  for (std::size_t i = 0; i < active_facets.size(); i++)
  {
    [[maybe_unused]] auto [cell, local_index] = active_facets[i];
    // Get cell coordinates/geometry
    const tcb::span<const int> x_dofs = x_dofmap.links(cell);
    for (std::size_t j = 0; j < x_dofs.size(); ++j)
    {
      std::copy_n(std::next(x_g.begin(), 3 * x_dofs[j]), gdim,
                  std::next(coordinate_dofs.begin(), j * 3));
    }

    if (max_links > 0)
    {
      // Compute the unique set of cells linked to the current facet
      compute_linked_cells(linked_cells, map->links((int)i), facet_map,
                           parent_cells);
    }
    // Fill initial local element matrices with zeros prior to assembly
    const std::size_t num_linked_cells = linked_cells.size();
    std::fill(Aes[0].begin(), Aes[0].end(), 0);
    for (std::size_t j = 0; j < num_linked_cells; j++)
    {
      std::fill(Aes[3 * j + 1].begin(), Aes[3 * j + 1].end(), 0);
      std::fill(Aes[3 * j + 2].begin(), Aes[3 * j + 2].end(), 0);
      std::fill(Aes[3 * j + 3].begin(), Aes[3 * j + 3].end(), 0);
    }

    kernel(Aes, coeffs.data() + i * cstride, constants.data(),
           coordinate_dofs.data(), local_index, num_linked_cells);

    // FIXME: We would have to handle possible Dirichlet conditions here, if we
    // think that we can have a case with contact and Dirichlet
    const tcb::span<const int> dmap_cell = dofmap->cell_dofs(cell);
    mat_set(dmap_cell, dmap_cell, Aes[0]);

    for (std::size_t j = 0; j < num_linked_cells; j++)
    {
      const tcb::span<const int> dmap_linked
          = dofmap->cell_dofs(linked_cells[j]);
      mat_set(dmap_cell, dmap_linked, Aes[3 * j + 1]);
      mat_set(dmap_linked, dmap_cell, Aes[3 * j + 2]);
      mat_set(dmap_linked, dmap_linked, Aes[3 * j + 3]);
    }
  }
}
//------------------------------------------------------------------------------------------------

void dolfinx_contact::Contact::assemble_vector(
    xtl::span<PetscScalar> b, int pair,
    const dolfinx_contact::kernel_fn<PetscScalar>& kernel,
    const xtl::span<const PetscScalar>& coeffs, int cstride,
    const xtl::span<const PetscScalar>& constants)
{
  /// Check that we support the function space
  if (_V->element()->needs_dof_transformations())
  {
    throw std::invalid_argument(
        "Function-space requiring dof-transformations is not supported.");
  }

  // Extract mesh
  std::shared_ptr<const dolfinx::mesh::Mesh> mesh = _V->mesh();
  assert(mesh);
  const dolfinx::mesh::Geometry& geometry = mesh->geometry();
  const int gdim = geometry.dim(); // geometrical dimension

  // Prepare cell geometry
  const dolfinx::graph::AdjacencyList<std::int32_t>& x_dofmap
      = geometry.dofmap();
  xtl::span<const double> x_g = geometry.x();

  const dolfinx::fem::CoordinateElement& cmap = geometry.cmap();
  const std::size_t num_dofs_g = cmap.dim();

  // Extract function space data (assuming same test and trial space)
  std::shared_ptr<const dolfinx::fem::DofMap> dofmap = _V->dofmap();
  const std::size_t ndofs_cell = dofmap->cell_dofs(0).size();
  const int bs = dofmap->bs();

  // Select which side of the contact interface to loop from and get the
  // correct map
  const std::array<int, 2>& contact_pair = _contact_pairs[pair];
  const std::vector<std::pair<std::int32_t, int>>& active_facets
      = _cell_facet_pairs[contact_pair[0]];
  const dolfinx_contact::SubMesh& submesh = _submeshes[contact_pair[1]];
  std::shared_ptr<const dolfinx::graph::AdjacencyList<int>> map
      = _facet_maps[pair];
  std::shared_ptr<const dolfinx::graph::AdjacencyList<int>> facet_map
      = submesh.facet_map();
  std::vector<std::int32_t> parent_cells = submesh.parent_cells();
  const std::size_t max_links
      = *std::max_element(_max_links.begin(), _max_links.end());
  if (max_links == 0)
  {
    LOG(WARNING)
        << "No links between interfaces, compute_linked_cell will be skipped";
  }
  // Data structures used in assembly
  std::vector<double> coordinate_dofs(3 * num_dofs_g);
  std::vector<std::vector<PetscScalar>> bes(
      max_links + 1, std::vector<PetscScalar>(bs * ndofs_cell));

  // Tempoary array to hold cell links
  std::vector<std::int32_t> linked_cells;
  for (std::size_t i = 0; i < active_facets.size(); i++)
  {
    [[maybe_unused]] auto [cell, local_index] = active_facets[i];

    // Get cell coordinates/geometry
    const tcb::span<const int> x_dofs = x_dofmap.links(cell);
    for (std::size_t j = 0; j < x_dofs.size(); ++j)
    {
      std::copy_n(std::next(x_g.begin(), 3 * x_dofs[j]), gdim,
                  std::next(coordinate_dofs.begin(), j * 3));
    }

    // Compute the unique set of cells linked to the current facet
    if (max_links > 0)
    {
      compute_linked_cells(linked_cells, map->links((int)i), facet_map,
                           parent_cells);
    }

    // Using integer loop here to reduce number of zeroed vectors
    const std::size_t num_linked_cells = linked_cells.size();
    std::fill(bes[0].begin(), bes[0].end(), 0);
    for (std::size_t j = 0; j < num_linked_cells; j++)
      std::fill(bes[j + 1].begin(), bes[j + 1].end(), 0);
    kernel(bes, coeffs.data() + i * cstride, constants.data(),
           coordinate_dofs.data(), local_index, num_linked_cells);

    // Add element vector to global vector
    const tcb::span<const int> dofs_cell = dofmap->cell_dofs(cell);
    for (std::size_t j = 0; j < ndofs_cell; ++j)
      for (int k = 0; k < bs; ++k)
        b[bs * dofs_cell[j] + k] += bes[0][bs * j + k];
    for (std::size_t l = 0; l < num_linked_cells; ++l)
    {
      const tcb::span<const int> dofs_linked
          = dofmap->cell_dofs(linked_cells[l]);
      for (std::size_t j = 0; j < ndofs_cell; ++j)
        for (int k = 0; k < bs; ++k)
          b[bs * dofs_linked[j] + k] += bes[l + 1][bs * j + k];
    }
  }
}
//-----------------------------------------------------------------------------------------------
void dolfinx_contact::Contact::update_submesh_geometry(
    dolfinx::fem::Function<PetscScalar>& u) const
{

  for (auto submesh : _submeshes)
    submesh.update_geometry(u);
}<|MERGE_RESOLUTION|>--- conflicted
+++ resolved
@@ -116,15 +116,12 @@
   const std::size_t bs = dofmap->bs();
 
   // NOTE: Assuming same number of quadrature points on each cell
-<<<<<<< HEAD
-=======
   if (const dolfinx::mesh::CellType ct = mesh->topology().cell_type();
       (ct == dolfinx::mesh::CellType::prism)
       || (ct == dolfinx::mesh::CellType::pyramid))
   {
     throw std::invalid_argument("Unsupported cell type");
   }
->>>>>>> a08eef63
   const std::size_t num_q_points
       = _quadrature_rule->offset()[1] - _quadrature_rule->offset()[0];
   const std::size_t max_links
