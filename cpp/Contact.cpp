--- conflicted
+++ resolved
@@ -276,13 +276,8 @@
   // Compute facet map
   [[maybe_unused]] auto [adj, reference_x, shape]
       = dolfinx_contact::compute_distance_map(
-<<<<<<< HEAD
-          *puppet_mesh, quadrature_facets, *candidate_mesh, submesh_facets,
+          *quadrature_mesh, quadrature_facets, *candidate_mesh, submesh_facets,
           *_quadrature_rule, _mode, _radius);
-=======
-          *quadrature_mesh, quadrature_facets, *candidate_mesh, submesh_facets,
-          *_quadrature_rule, _mode);
->>>>>>> 08c63297
 
   _facet_maps[pair]
       = std::make_shared<dolfinx::graph::AdjacencyList<std::int32_t>>(adj);
