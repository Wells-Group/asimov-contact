// Copyright (C) 2023 Sarah Roggendorf
//
// This file is part of DOLFINx_Contact
//
// SPDX-License-Identifier:    MIT

#include "Contact.h"
#include "coefficients.h"
#include "utils.h"
#include <dolfinx/fem/Form.h>
#include <dolfinx/fem/Function.h>
#include <dolfinx/mesh/utils.h>

namespace dolfinx_contact
{

class MeshTie : public Contact
{
public:
  /// Constructor
  /// @param[in] markers List of meshtags defining the connected surfaces
  /// @param[in] surfaces Adjacency list. Links of i contains meshtag values
  /// associated with ith meshtag in markers
  /// @param[in] connected_pairs list of pairs (i, j) marking the ith and jth
  /// surface in surfaces->array() as a pair of connected surfaces
  /// @param[in] V The functions space
  /// @param[in] q_deg The quadrature degree.
  MeshTie(
      const std::vector<std::shared_ptr<dolfinx::mesh::MeshTags<std::int32_t>>>&
          markers,
      std::shared_ptr<const dolfinx::graph::AdjacencyList<std::int32_t>>
          surfaces,
      const std::vector<std::array<int, 2>>& connected_pairs,
      std::shared_ptr<dolfinx::mesh::Mesh<double>> mesh, const int q_deg = 3)
      : Contact::Contact(markers, surfaces, connected_pairs, mesh, q_deg,
                         ContactMode::ClosestPoint)
  {
    // Finde closest pointes
    for (int i = 0; i < (int)connected_pairs.size(); ++i)
    {
      Contact::create_distance_map(i);
      const std::array<int, 2>& pair = Contact::contact_pair(i);
      std::size_t num_facets = Contact::local_facets(pair[0]);
      if (num_facets > 0)
      {
        auto [ny, cstride1] = Contact::pack_ny(i);
        auto [gap, cstride] = Contact::pack_gap(i);
<<<<<<< HEAD
        
        std::span<const std::int32_t> entities
            = Contact::active_entities(pair[0]);
        
=======

        std::span<const std::int32_t> entities
            = Contact::active_entities(pair[0]);

>>>>>>> 4455cdb0
        // Retrieve cells connected to integration facets
        std::vector<std::int32_t> cells(num_facets);
        for (std::size_t e = 0; e < num_facets; ++e)
          cells[e] = entities[2 * e];
        std::vector<double> h_p
            = dolfinx::mesh::h(*mesh, cells, mesh->topology()->dim());
        Contact::crop_invalid_points(i, gap, ny,
                                     *std::max_element(h_p.begin(), h_p.end()));
      }
    }

    // initialise internal variables
    _num_pairs = (int)connected_pairs.size();
    _coeffs.resize(_num_pairs);
    _coeffs_poisson.resize(_num_pairs);
    _q_deg = q_deg;
  };

  std::size_t offset_elasticity(
      std::shared_ptr<const dolfinx::fem::FunctionSpace<double>> V);
  std::size_t
  offset_poisson(std::shared_ptr<const dolfinx::fem::FunctionSpace<double>> V);

  /// Generate the input data for the custom integration kernel
  /// @param[in] problem_type specifies the type of the equation, e.g,
  /// elasticity
  /// @param[in] coefficients maps coefficients to their names used for the
  /// kernel
  /// @param[in] gamma Nitsche parameter
  /// @param[in] theta determines version of Nitsche's method
  void generate_kernel_data(
      Problem problem_type,
      std::shared_ptr<const dolfinx::fem::FunctionSpace<double>> V,
      const std::map<std::string,
                     std::shared_ptr<dolfinx::fem::Function<double>>>&
          coefficients,
      double gamma, double theta);

  /// Generate data for matrix/vector assembly
  /// @param[in] u - the displacement function
  /// @param[in] lambda - lame parameter lambda as DG0 function
  /// @param[in] mu - lame parameter mu as DG0 function
  /// @param[in] gamma - Nitsche penalty parameter
  /// @param[in] theta - Nitsche parameter
  void
  generate_meshtie_data(std::shared_ptr<dolfinx::fem::Function<double>> u,
                        std::shared_ptr<dolfinx::fem::Function<double>> lambda,
                        std::shared_ptr<dolfinx::fem::Function<double>> mu,
                        double gamma, double theta);

  /// Generate data for matrix assembly
  /// @param[in] lambda - lame parameter lambda as DG0 function
  /// @param[in] mu - lame parameter mu as DG0 function
  /// @param[in] gamma - Nitsche penalty parameter
  /// @param[in] theta - Nitsche parameter
  void generate_meshtie_data_matrix_only(
      std::shared_ptr<const dolfinx::fem::FunctionSpace<double>>,
      std::shared_ptr<dolfinx::fem::Function<double>> lambda,
      std::shared_ptr<dolfinx::fem::Function<double>> mu, double gamma,
      double theta);

  /// Update data for vector assembly based on state
  /// @param[in] u - the function
  /// @param[in] problem_type - the type of equation, e.g. elasticity
  void update_meshtie_data(std::shared_ptr<dolfinx::fem::Function<double>> u,
                           dolfinx_contact::Problem problem_type);

  /// Update data for vector assembly based on state
  /// @param[in] u - the function
  /// @param[in] coeffs - the coefficient vector to be updated
  /// @param[in] offset0 - position within coeffs where data should be added
  /// @param[in] coeff_size - total size of the coefficient array per facet
  void update_meshtie_data(std::shared_ptr<dolfinx::fem::Function<double>> u,
                           std::vector<std::vector<double>>& coeffs,
                           std::size_t offset0, std::size_t coeff_size);

  /// Generate data for matrix assembly for Poisson
  /// @param[in] V - The FunctionSpace
  /// @param[in] kdt - scalar in front of laplace operator
  /// @param[in] gamma - Nitsche penalty parameter
  /// @param[in] theta - Nitsche parameter
  void generate_poisson_data_matrix_only(
      std::shared_ptr<const dolfinx::fem::FunctionSpace<double>> V,
      std::shared_ptr<dolfinx::fem::Function<double>> kdt, double gamma,
      double theta);

  /// Generate data for matrix/vector assembly for Poisson
  /// @param[in] T - The Function
  /// @param[in] kdt - scalar in front of laplace operator
  /// @param[in] gamma - Nitsche penalty parameter
  /// @param[in] theta - Nitsche parameter
  void
  generate_poisson_data(std::shared_ptr<dolfinx::fem::Function<double>> T,
                        std::shared_ptr<dolfinx::fem::Function<double>> kdt,
                        double gamma, double theta);
  using Contact::assemble_vector;
  /// Assemble right hand side
  /// @param[in] b - the vector to assemble into
  /// @param[in] V - the associated FunctionSpace
  /// @param[in] problem_type - the type of equation, e.g. elasticity
  void
  assemble_vector(std::span<PetscScalar> b,
                  std::shared_ptr<const dolfinx::fem::FunctionSpace<double>> V,
                  Problem problem_type);

  using Contact::assemble_matrix;
  /// Assemble matrix
  /// @param[in] mat_set function for setting matrix entries
  /// @param[in] V function space for Trial/Test functions
  /// @param[in] problem_type - the type of equation, e.g. elasticity
  void
  assemble_matrix(const mat_set_fn& mat_set,
                  std::shared_ptr<const dolfinx::fem::FunctionSpace<double>> V,
                  Problem problem_type);

  /// Return data generated with generate_meshtie_data
  /// @param[in] pair - the index of the pair of connected surfaces
  std::pair<std::vector<double>, std::size_t> coeffs(int pair);

private:
  // kernel function for rhs
  kernel_fn<PetscScalar> _kernel_rhs;
  // kernel function for matrix
  kernel_fn<PetscScalar> _kernel_jac;
  // kernel function for rhs
  kernel_fn<PetscScalar> _kernel_rhs_poisson;
  // kernel function for matrix
  kernel_fn<PetscScalar> _kernel_jac_poisson;
  // number of pairs of connected surfaces
  int _num_pairs;
  // storage for generated data
  std::vector<std::vector<double>> _coeffs;
  std::vector<std::vector<double>> _coeffs_poisson;
  // constant input parameters for kernels
  std::vector<double> _consts;
  std::vector<double> _consts_poisson;
  // quadrature degree
  std::int32_t _q_deg;
  std::size_t _cstride = 0;
  std::size_t _cstride_poisson = 0;
};
} // namespace dolfinx_contact<|MERGE_RESOLUTION|>--- conflicted
+++ resolved
@@ -45,17 +45,10 @@
       {
         auto [ny, cstride1] = Contact::pack_ny(i);
         auto [gap, cstride] = Contact::pack_gap(i);
-<<<<<<< HEAD
-        
-        std::span<const std::int32_t> entities
-            = Contact::active_entities(pair[0]);
-        
-=======
 
         std::span<const std::int32_t> entities
             = Contact::active_entities(pair[0]);
 
->>>>>>> 4455cdb0
         // Retrieve cells connected to integration facets
         std::vector<std::int32_t> cells(num_facets);
         for (std::size_t e = 0; e < num_facets; ++e)
