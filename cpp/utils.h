--- conflicted
+++ resolved
@@ -376,11 +376,7 @@
   const std::size_t num_points = points.size() / 3;
   std::vector<double> candidate_X(num_points * tdim, 0);
 
-<<<<<<< HEAD
-  if (facet_tuples.size()==0)
-=======
   if (facet_tuples.empty())
->>>>>>> 4455cdb0
   {
     std::vector<std::int32_t> closest_facets(num_points, -1);
     return {closest_facets, candidate_X, {candidate_X.size() / tdim, tdim}};
