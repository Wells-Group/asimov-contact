--- conflicted
+++ resolved
@@ -127,19 +127,10 @@
 /// @note Evaluates to 0 at x=0
 double dR_plus(double x);
 
-<<<<<<< HEAD
-/// Compute the negative restriction of a double, i.e. f(x)= x if x < 0 else 0
-double R_minus(double x);
-
 /// Compute the derivative of the negative restriction (i.e.) the step function.
 /// @note Evaluates to 0 at x=0
 double dR_minus(double x);
-=======
-/// Compute the derivative of the negative restriction (i.e.) the step function.
-/// @note Evaluates to 0 at x=0
-double dR_minus(double x);
-
->>>>>>> 92e5f6bf
+
 /// Get shape of in,out variable for filling basis functions in for
 /// evaluate_basis_functions
 std::array<std::size_t, 4>
