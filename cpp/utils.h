--- conflicted
+++ resolved
@@ -230,15 +230,9 @@
 /// reference facets compute physical points
 ///
 /// @param[in] mesh The mesh
-<<<<<<< HEAD
-/// @param[in] facets the list of facets as (cell, local_facet)
-/// @param[in] offsets for accessing the basis_values for local_facet
-/// @param[in] phi basis functions evaluated at desired set of point osn
-=======
 /// @param[in] facets The list of facets as (cell, local_facet)
 /// @param[in] offsets for accessing the basis_values for local_facet
 /// @param[in] phi Basis functions evaluated at desired set of point osn
->>>>>>> a08eef63
 /// reference facet
 /// @param[in, out] qp_phys vector to stor physical points per facet
 void compute_physical_points(
