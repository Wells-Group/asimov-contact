--- conflicted
+++ resolved
@@ -196,7 +196,19 @@
                         tcb::span<const std::int32_t> entities,
                         dolfinx::fem::IntegralType integral);
 
-<<<<<<< HEAD
+/// @brief Compute the geometry dof indices for a set of entities
+///
+/// For a set of entities, compute the geometry closure dofs of the entity.
+///
+/// @param[in] mesh The mesh
+/// @param[in] dim The dimension of the entities
+/// @param[in] entities List of mesh entities
+/// @returns An adjacency list where the i-th link corresponds to the closure
+/// dofs of the i-th input entity
+dolfinx::graph::AdjacencyList<std::int32_t>
+entities_to_geometry_dofs(const mesh::Mesh& mesh, int dim,
+                          const xtl::span<const std::int32_t>& entity_list);
+
 /// @brief find candidate facets within a given radius of puppet facets
 ///
 /// Given a list of puppet facets and a list of candidate facets return
@@ -211,19 +223,5 @@
     std::shared_ptr<const dolfinx::mesh::Mesh> mesh,
     const std::vector<std::int32_t>& puppet_facets,
     const std::vector<std::int32_t>& candidate_facets, const double radius);
-=======
-/// @brief Compute the geometry dof indices for a set of entities
-///
-/// For a set of entities, compute the geometry closure dofs of the entity.
-///
-/// @param[in] mesh The mesh
-/// @param[in] dim The dimension of the entities
-/// @param[in] entities List of mesh entities
-/// @returns An adjacency list where the i-th link corresponds to the closure
-/// dofs of the i-th input entity
-dolfinx::graph::AdjacencyList<std::int32_t>
-entities_to_geometry_dofs(const mesh::Mesh& mesh, int dim,
-                          const xtl::span<const std::int32_t>& entity_list);
->>>>>>> 2ccc7780
 
 } // namespace dolfinx_contact