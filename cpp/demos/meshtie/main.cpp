--- conflicted
+++ resolved
@@ -34,10 +34,6 @@
   std::string thread_name = "RANK " + std::to_string(mpi_rank);
   loguru::set_thread_name(thread_name.c_str());
   {
-<<<<<<< HEAD
-    auto [mesh, domain1, facet1] = dolfinx_contact::read_mesh(
-        "box_3D.xdmf", "mesh", "mesh", "cell_marker", "facet_marker");
-=======
     auto [mesh_init, domain1_init, facet1_init] = dolfinx_contact::read_mesh(
         "box_3D.xdmf", "mesh", "mesh", "cell_marker", "facet_marker");
 
@@ -50,7 +46,6 @@
         {contact_bdry_1, contact_bdry_2}, 10.0);
     auto mesh = std::make_shared<dolfinx::mesh::Mesh<U>>(mesh_new);
 
->>>>>>> 4455cdb0
     // Create function spaces
     auto V = std::make_shared<fem::FunctionSpace<U>>(fem::create_functionspace(
         functionspace_form_linear_elasticity_J, "w", mesh));
@@ -150,11 +145,6 @@
         std::vector<T>({0.0, 0.0, 0.0}), bdofs, V);
 
     // Create meshties
-<<<<<<< HEAD
-    const std::int32_t contact_bdry_1 = 6;  // top contact interface
-    const std::int32_t contact_bdry_2 = 13; // bottom contact interface
-=======
->>>>>>> 4455cdb0
     std::vector<std::int32_t> data = {contact_bdry_1, contact_bdry_2};
     std::vector<std::int32_t> offsets = {0, 2};
     auto contact_markers
