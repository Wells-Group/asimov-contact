--- conflicted
+++ resolved
@@ -9,11 +9,7 @@
 #include "KernelData.h"
 #include "QuadratureRule.h"
 #include "SubMesh.h"
-<<<<<<< HEAD
 #include "elasticity.h"
-=======
-#include "error_handling.h"
->>>>>>> 868793ca
 #include "geometric_quantities.h"
 #include "utils.h"
 #include <basix/cell.h>
@@ -198,76 +194,8 @@
 
     std::shared_ptr<const dolfinx::mesh::Mesh> mesh = _V->mesh();
     assert(mesh);
-<<<<<<< HEAD
     const std::size_t gdim = mesh->geometry().dim(); // geometrical dimension
     const std::size_t bs = _V->dofmap()->bs();
-=======
-
-    // Get mesh info
-    const dolfinx::mesh::Geometry& geometry = mesh->geometry();
-    const dolfinx::fem::CoordinateElement& cmap = geometry.cmap();
-    const int num_coordinate_dofs = cmap.dim();
-
-    const std::uint32_t gdim = geometry.dim();
-    const dolfinx::mesh::Topology& topology = mesh->topology();
-    const std::uint32_t tdim = topology.dim();
-    const dolfinx::mesh::CellType ct = topology.cell_type();
-
-    error::check_cell_type(ct);
-
-    // Create quadrature points on reference facet
-    const std::vector<double>& q_weights = _quadrature_rule->weights();
-    const xt::xtensor<double, 2>& q_points = _quadrature_rule->points();
-    const std::size_t num_quadrature_pts = q_weights.size();
-
-    // Structures needed for basis function tabulation
-    // phi and grad(phi) at quadrature points
-    std::shared_ptr<const dolfinx::fem::FiniteElement> element = _V->element();
-    const std::uint32_t bs = element->block_size();
-    std::uint32_t ndofs_cell = element->space_dimension() / bs;
-    if (element->value_size() / bs != 1)
-    {
-      throw std::invalid_argument(
-          "Contact kernel not supported for spaces with value size!=1");
-    }
-    if (bs != gdim)
-    {
-      throw std::invalid_argument("Contact kernel not supported for vector "
-                                  "spaces of other dimension than gdim");
-    }
-
-    // Extract function space data (assuming same test and trial space)
-    std::shared_ptr<const dolfinx::fem::DofMap> dofmap = _V->dofmap();
-    if (bs != gdim)
-    {
-      throw std::invalid_argument(
-          "The geometric dimension of the mesh is not equal to the block size "
-          "of the function space.");
-    }
-
-    /// Pack test and trial functions
-    xt::xtensor<double, 2> phi({num_quadrature_pts, ndofs_cell});
-    xt::xtensor<double, 3> dphi({tdim, num_quadrature_pts, ndofs_cell});
-    xt::xtensor<double, 4> basis_functions(
-        {tdim + 1, num_quadrature_pts, ndofs_cell, 1});
-    element->tabulate(basis_functions, q_points, 1);
-    phi = xt::view(basis_functions, 0, xt::all(), xt::all(), 0);
-    dphi = xt::view(basis_functions, xt::range(1, tdim + 1), xt::all(),
-                    xt::all(), 0);
-
-    // Tabulate Coordinate element (first derivative to compute Jacobian)
-    std::array<std::size_t, 4> cmap_shape
-        = cmap.tabulate_shape(1, q_weights.size());
-    xt::xtensor<double, 3> dphi_c({tdim, cmap_shape[1], cmap_shape[2]});
-    xt::xtensor<double, 4> cmap_basis(cmap_shape);
-    cmap.tabulate(1, q_points, cmap_basis);
-    dphi_c
-        = xt::view(cmap_basis, xt::range(1, tdim + 1), xt::all(), xt::all(), 0);
-
-    // Coefficient offsets
-    // Expecting coefficients in following order:
-    // mu, lmbda, h, gap, normals, test_fn, u, u_opposite
->>>>>>> 868793ca
     // FIXME: This will not work for prism meshes
     const std::vector<std::int32_t>& qp_offsets = _quadrature_rule->offset();
     const std::size_t num_q_points = qp_offsets[1] - qp_offsets[0];
@@ -308,9 +236,13 @@
                const int facet_index, const std::size_t num_links)
 
     {
-      // assumption that the vector function space has block size tdim
+      // Retrieve some data from kd
       std::array<std::int32_t, 2> q_offset
           = {kd.qp_offsets(facet_index), kd.qp_offsets(facet_index + 1)};
+      const std::size_t bs = kd.bs();
+      const std::uint32_t ndofs_cell = kd.ndofs_cell();
+      const std::uint32_t gdim = kd.gdim();
+      const std::uint32_t tdim = kd.tdim();
 
       // NOTE: DOLFINx has 3D input coordinate dofs
       // FIXME: These array should be views (when compute_jacobian doesn't use
@@ -322,15 +254,15 @@
                       xt::no_ownership(), shape);
 
       // Create data structures for jacobians
-      xt::xtensor<double, 2> J = xt::zeros<double>({kd.gdim(), kd.tdim()});
-      xt::xtensor<double, 2> K = xt::zeros<double>({kd.tdim(), kd.gdim()});
+      xt::xtensor<double, 2> J = xt::zeros<double>({gdim, tdim});
+      xt::xtensor<double, 2> K = xt::zeros<double>({tdim, gdim});
       xt::xtensor<double, 2> J_tot
-          = xt::zeros<double>({J.shape(0), (std::size_t)kd.tdim() - 1});
+          = xt::zeros<double>({J.shape(0), (std::size_t)tdim - 1});
       double detJ;
-      auto c_view = xt::view(coord, xt::all(), xt::range(0, kd.gdim()));
+      auto c_view = xt::view(coord, xt::all(), xt::range(0, gdim));
 
       // Normal vector on physical facet at a single quadrature point
-      xt::xtensor<double, 1> n_phys = xt::zeros<double>({kd.gdim()});
+      xt::xtensor<double, 1> n_phys = xt::zeros<double>({gdim});
 
       // Pre-compute jacobians and normals for affine meshes
       if (kd.affine())
@@ -357,8 +289,8 @@
 
       // Temporary data structures used inside quadrature loop
       std::array<double, 3> n_surf = {0, 0, 0};
-      xt::xtensor<double, 2> tr({kd.ndofs_cell(), kd.gdim()});
-      xt::xtensor<double, 2> epsn({kd.ndofs_cell(), kd.gdim()});
+      xt::xtensor<double, 2> tr({ndofs_cell, gdim});
+      xt::xtensor<double, 2> epsn({ndofs_cell, gdim});
       // Loop over quadrature points
       const int num_points = q_offset[1] - q_offset[0];
       for (int q = 0; q < num_points; q++)
@@ -373,22 +305,22 @@
         // For closest point projection the gap function is given by
         // (-n_y)* (Pi(x) - x), where n_y is the outward unit normal
         // in y = Pi(x)
-        for (std::size_t i = 0; i < kd.gdim(); i++)
+        for (std::size_t i = 0; i < gdim; i++)
         {
 
-          n_surf[i] = -c[kd.offsets(4) + q * kd.gdim() + i];
+          n_surf[i] = -c[kd.offsets(4) + q * gdim + i];
           n_dot += n_phys(i) * n_surf[i];
-          gap += c[kd.offsets(3) + q * kd.gdim() + i] * n_surf[i];
+          gap += c[kd.offsets(3) + q * gdim + i] * n_surf[i];
         }
         compute_normal_strain_basis(epsn, tr, K, dphi, n_surf, n_phys, q_pos);
         // compute tr(eps(u)), epsn at q
         double tr_u = 0;
         double epsn_u = 0;
         double jump_un = 0;
-        for (std::size_t i = 0; i < kd.ndofs_cell(); i++)
+        for (std::size_t i = 0; i < ndofs_cell; i++)
         {
-          std::size_t block_index = kd.offsets(6) + i * kd.bs();
-          for (std::size_t j = 0; j < kd.bs(); j++)
+          std::size_t block_index = kd.offsets(6) + i * bs;
+          for (std::size_t j = 0; j < bs; j++)
           {
             PetscScalar coeff = c[block_index + j];
             tr_u += coeff * tr(i, j);
@@ -396,8 +328,8 @@
             jump_un += coeff * phi(q_pos, i) * n_surf[j];
           }
         }
-        std::size_t offset_u_opp = kd.offsets(7) + q * kd.bs();
-        for (std::size_t j = 0; j < kd.bs(); ++j)
+        std::size_t offset_u_opp = kd.offsets(7) + q * bs;
+        for (std::size_t j = 0; j < bs; ++j)
           jump_un += -c[offset_u_opp + j] * n_surf[j];
         double sign_u = lmbda * tr_u * n_dot + mu * epsn_u;
         const double w0 = weights[q] * detJ;
@@ -407,26 +339,25 @@
 
         // Fill contributions of facet with itself
 
-        for (std::size_t i = 0; i < kd.ndofs_cell(); i++)
+        for (std::size_t i = 0; i < ndofs_cell; i++)
         {
-          for (std::size_t n = 0; n < kd.bs(); n++)
+          for (std::size_t n = 0; n < bs; n++)
           {
             double v_dot_nsurf = n_surf[n] * phi(q_pos, i);
             double sign_v = (lmbda * tr(i, n) * n_dot + mu * epsn(i, n));
             // This is (1./gamma)*Pn_v to avoid the product gamma*(1./gamma)
             double Pn_v = gamma_inv * v_dot_nsurf - theta * sign_v;
-            b[0][n + i * kd.bs()] += 0.5 * Pn_u * Pn_v;
+            b[0][n + i * bs] += 0.5 * Pn_u * Pn_v;
             // 0.5 * (-theta * gamma * sign_v * sign_u + Pn_u * Pn_v);
 
             // entries corresponding to v on the other surface
             for (std::size_t k = 0; k < num_links; k++)
             {
-              std::size_t index = kd.offsets(5)
-                                  + k * num_points * kd.ndofs_cell() * kd.bs()
-                                  + i * num_points * kd.bs() + q * kd.bs() + n;
+              std::size_t index = kd.offsets(5) + k * num_points * ndofs_cell * bs
+                                  + i * num_points * bs + q * bs + n;
               double v_n_opp = c[index] * n_surf[n];
 
-              b[k + 1][n + i * kd.bs()] -= 0.5 * gamma_inv * v_n_opp * Pn_u;
+              b[k + 1][n + i * bs] -= 0.5 * gamma_inv * v_n_opp * Pn_u;
             }
           }
         }
@@ -450,8 +381,14 @@
                const double* w, const double* coordinate_dofs,
                const int facet_index, const std::size_t num_links)
     {
+      // Retrieve some data from kd
       std::array<std::int32_t, 2> q_offset
           = {kd.qp_offsets(facet_index), kd.qp_offsets(facet_index + 1)};
+      const std::size_t bs = kd.bs();
+      const std::uint32_t ndofs_cell = kd.ndofs_cell();
+      const std::uint32_t gdim = kd.gdim();
+      const std::uint32_t tdim = kd.tdim();
+
       // Reshape coordinate dofs to two dimensional array
       // NOTE: DOLFINx has 3D input coordinate dofs
       std::array<std::size_t, 2> shape
@@ -464,15 +401,15 @@
                       xt::no_ownership(), shape);
 
       // Create data structures for jacobians
-      xt::xtensor<double, 2> J = xt::zeros<double>({kd.gdim(), kd.tdim()});
-      xt::xtensor<double, 2> K = xt::zeros<double>({kd.tdim(), kd.gdim()});
+      xt::xtensor<double, 2> J = xt::zeros<double>({gdim, tdim});
+      xt::xtensor<double, 2> K = xt::zeros<double>({tdim, gdim});
       xt::xtensor<double, 2> J_tot
-          = xt::zeros<double>({J.shape(0), (std::size_t)kd.tdim() - 1});
+          = xt::zeros<double>({J.shape(0), (std::size_t)tdim - 1});
       double detJ;
-      auto c_view = xt::view(coord, xt::all(), xt::range(0, kd.gdim()));
+      auto c_view = xt::view(coord, xt::all(), xt::range(0, gdim));
 
       // Normal vector on physical facet at a single quadrature point
-      xt::xtensor<double, 1> n_phys = xt::zeros<double>({kd.gdim()});
+      xt::xtensor<double, 1> n_phys = xt::zeros<double>({gdim});
 
       // Pre-compute jacobians and normals for affine meshes
       if (kd.affine())
@@ -495,10 +432,8 @@
       xtl::span<const double> _weights(kd.q_weights());
       auto weights = _weights.subspan(q_offset[0], q_offset[1] - q_offset[0]);
       std::array<double, 3> n_surf = {0, 0, 0};
-      xt::xtensor<double, 2> tr
-          = xt::zeros<double>({kd.ndofs_cell(), kd.gdim()});
-      xt::xtensor<double, 2> epsn
-          = xt::zeros<double>({kd.ndofs_cell(), kd.gdim()});
+      xt::xtensor<double, 2> tr = xt::zeros<double>({ndofs_cell, gdim});
+      xt::xtensor<double, 2> epsn = xt::zeros<double>({ndofs_cell, gdim});
       // Loop over quadrature points
       const int num_points = q_offset[1] - q_offset[0];
       for (int q = 0; q < num_points; q++)
@@ -510,14 +445,14 @@
 
         double n_dot = 0;
         double gap = 0;
-        for (std::size_t i = 0; i < kd.gdim(); i++)
+        for (std::size_t i = 0; i < gdim; i++)
         {
           // For closest point projection the gap function is given by
           // (-n_y)* (Pi(x) - x), where n_y is the outward unit normal
           // in y = Pi(x)
-          n_surf[i] = -c[kd.offsets(4) + q * kd.gdim() + i];
+          n_surf[i] = -c[kd.offsets(4) + q * gdim + i];
           n_dot += n_phys(i) * n_surf[i];
-          gap += c[kd.offsets(3) + q * kd.gdim() + i] * n_surf[i];
+          gap += c[kd.offsets(3) + q * gdim + i] * n_surf[i];
         }
 
         compute_normal_strain_basis(epsn, tr, K, dphi, n_surf, n_phys, q_pos);
@@ -527,18 +462,18 @@
         double epsn_u = 0;
         double jump_un = 0;
 
-        for (std::size_t i = 0; i < kd.ndofs_cell(); i++)
+        for (std::size_t i = 0; i < ndofs_cell; i++)
         {
-          std::size_t block_index = kd.offsets(6) + i * kd.bs();
-          for (std::size_t j = 0; j < kd.bs(); j++)
+          std::size_t block_index = kd.offsets(6) + i * bs;
+          for (std::size_t j = 0; j < bs; j++)
           {
             tr_u += c[block_index + j] * tr(i, j);
             epsn_u += c[block_index + j] * epsn(i, j);
             jump_un += c[block_index + j] * phi(q_pos, i) * n_surf[j];
           }
         }
-        std::size_t offset_u_opp = kd.offsets(7) + q * kd.bs();
-        for (std::size_t j = 0; j < kd.bs(); ++j)
+        std::size_t offset_u_opp = kd.offsets(7) + q * bs;
+        for (std::size_t j = 0; j < bs; ++j)
           jump_un += -c[offset_u_opp + j] * n_surf[j];
         double sign_u = lmbda * tr_u * n_dot + mu * epsn_u;
         double Pn_u
@@ -546,48 +481,42 @@
 
         // Fill contributions of facet with itself
         const double w0 = weights[q] * detJ;
-        for (std::size_t j = 0; j < kd.ndofs_cell(); j++)
+        for (std::size_t j = 0; j < ndofs_cell; j++)
         {
-          for (std::size_t l = 0; l < kd.bs(); l++)
+          for (std::size_t l = 0; l < bs; l++)
           {
             double sign_du = (lmbda * tr(j, l) * n_dot + mu * epsn(j, l));
             double Pn_du
                 = (phi(q_pos, j) * n_surf[l] - gamma * sign_du) * Pn_u * w0;
 
             sign_du *= w0;
-            for (std::size_t i = 0; i < kd.ndofs_cell(); i++)
+            for (std::size_t i = 0; i < ndofs_cell; i++)
             {
-              for (std::size_t b = 0; b < kd.bs(); b++)
+              for (std::size_t b = 0; b < bs; b++)
               {
                 double v_dot_nsurf = n_surf[b] * phi(q_pos, i);
                 double sign_v = (lmbda * tr(i, b) * n_dot + mu * epsn(i, b));
                 double Pn_v = gamma_inv * v_dot_nsurf - theta * sign_v;
-                A[0][(b + i * kd.bs()) * kd.ndofs_cell() * kd.bs() + l
-                     + j * kd.bs()]
+                A[0][(b + i * bs) * ndofs_cell * bs + l + j * bs]
                     += 0.5 * Pn_du * Pn_v;
 
                 // entries corresponding to u and v on the other surface
                 for (std::size_t k = 0; k < num_links; k++)
                 {
-                  std::size_t index
-                      = kd.offsets(5)
-                        + k * num_points * kd.ndofs_cell() * kd.bs()
-                        + j * num_points * kd.bs() + q * kd.bs() + l;
+                  std::size_t index = kd.offsets(5)
+                                      + k * num_points * ndofs_cell * bs
+                                      + j * num_points * bs + q * bs + l;
                   double du_n_opp = c[index] * n_surf[l];
 
                   du_n_opp *= w0 * Pn_u;
-                  index = kd.offsets(5)
-                          + k * num_points * kd.ndofs_cell() * kd.bs()
-                          + i * num_points * kd.bs() + q * kd.bs() + b;
+                  index = kd.offsets(5) + k * num_points * ndofs_cell * bs
+                          + i * num_points * bs + q * bs + b;
                   double v_n_opp = c[index] * n_surf[b];
-                  A[3 * k + 1][(b + i * kd.bs()) * kd.ndofs_cell() * kd.bs() + l
-                               + j * kd.bs()]
+                  A[3 * k + 1][(b + i * bs) * bs * ndofs_cell + l + j * bs]
                       -= 0.5 * du_n_opp * Pn_v;
-                  A[3 * k + 2][(b + i * kd.bs()) * kd.ndofs_cell() * kd.bs() + l
-                               + j * kd.bs()]
+                  A[3 * k + 2][(b + i * bs) * bs * ndofs_cell + l + j * bs]
                       -= 0.5 * gamma_inv * Pn_du * v_n_opp;
-                  A[3 * k + 3][(b + i * kd.bs()) * kd.ndofs_cell() * kd.bs() + l
-                               + j * kd.bs()]
+                  A[3 * k + 3][(b + i * bs) * bs * ndofs_cell + l + j * bs]
                       += 0.5 * gamma_inv * du_n_opp * v_n_opp;
                 }
               }
