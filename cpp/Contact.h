--- conflicted
+++ resolved
@@ -228,16 +228,10 @@
     /// be padded to 3D, (shape (num_nodes, 3)).
     kernel_fn<PetscScalar> unbiased_rhs
         = [kd, gdim, ndofs_cell,
-<<<<<<< HEAD
            bs](std::vector<std::vector<PetscScalar>>& b,
                xtl::span<const PetscScalar> c, const PetscScalar* w,
                const double* coordinate_dofs, const int facet_index,
                const std::size_t num_links)
-=======
-           bs](std::vector<std::vector<PetscScalar>>& b, const PetscScalar* c,
-               const PetscScalar* w, const double* coordinate_dofs,
-               const int facet_index, const std::size_t num_links)
->>>>>>> 54356919
 
     {
       // Retrieve some data from kd
@@ -379,18 +373,11 @@
     /// @param[in] coordinate_dofs The physical coordinates of cell. Assumed
     /// to be padded to 3D, (shape (num_nodes, 3)).
     kernel_fn<PetscScalar> unbiased_jac
-<<<<<<< HEAD
         = [kd, gdim, ndofs_cell, bs](std::vector<std::vector<PetscScalar>>& A,
                                      xtl::span<const double> c, const double* w,
                                      const double* coordinate_dofs,
                                      const int facet_index,
                                      const std::size_t num_links)
-=======
-        = [kd, gdim, ndofs_cell,
-           bs](std::vector<std::vector<PetscScalar>>& A, const double* c,
-               const double* w, const double* coordinate_dofs,
-               const int facet_index, const std::size_t num_links)
->>>>>>> 54356919
     {
       // Retrieve some data from kd
       std::array<std::int32_t, 2> q_offset
@@ -749,11 +736,7 @@
     xtl::span<const double> mesh_geometry = mesh->geometry().x();
     std::shared_ptr<const dolfinx::fem::FiniteElement> element = _V->element();
     const std::uint32_t bs = element->block_size();
-<<<<<<< HEAD
-    const std::size_t ndofs = _V->dofmap()->cell_dofs(0).size();
-=======
     const std::size_t ndofs = (std::size_t)element->space_dimension() / bs;
->>>>>>> 54356919
     mesh->topology_mutable().create_entity_permutations();
 
     const std::vector<std::uint32_t> permutation_info
@@ -846,12 +829,8 @@
               "pack_test_functions assumes values size 1");
         xt::xtensor<double, 4> basis_values(b_shape);
         std::fill(basis_values.begin(), basis_values.end(), 0);
-<<<<<<< HEAD
-        std::vector<std::int32_t> cells(indices.size(), linked_cell);
-=======
         cells.resize(indices.size());
         std::fill(cells.begin(), cells.end(), linked_cell);
->>>>>>> 54356919
         evaluate_basis_functions(*V_sub, qp, cells, basis_values, 0);
 
         // Insert basis function values into c
