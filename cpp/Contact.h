// Copyright (C) 2021-2022 Jørgen S. Dokken and Sarah Roggendorf
//
// This file is part of DOLFINx_Contact
//
// SPDX-License-Identifier:    MIT

#pragma once

#include "KernelData.h"
#include "QuadratureRule.h"
#include "SubMesh.h"
#include "elasticity.h"
#include "geometric_quantities.h"
#include "meshtie_kernels.h"
#include "utils.h"
#include <basix/cell.h>
#include <basix/finite-element.h>
#include <basix/quadrature.h>
#include <dolfinx/common/sort.h>
#include <dolfinx/geometry/BoundingBoxTree.h>
#include <dolfinx/geometry/utils.h>
#include <dolfinx/graph/AdjacencyList.h>
#include <dolfinx/mesh/Mesh.h>
#include <dolfinx/mesh/MeshTags.h>
#include <dolfinx/mesh/cell_types.h>

using mat_set_fn = const std::function<int(
    const std::span<const std::int32_t>&, const std::span<const std::int32_t>&,
    const std::span<const PetscScalar>&)>;

namespace dolfinx_contact
{

class Contact
{
public:
  /// Constructor
  /// @param[in] markers List of meshtags defining the contact surfaces
  /// @param[in] surfaces Adjacency list. Links of i contains meshtag values
  /// associated with ith meshtag in markers
  /// @param[in] contact_pairs list of pairs (i, j) marking the ith and jth
  /// surface in surfaces->array() as a contact pair
  /// @param[in] V The functions space
  /// @param[in] q_deg The quadrature degree.
  Contact(const std::vector<
              std::shared_ptr<dolfinx::mesh::MeshTags<std::int32_t>>>& markers,
          std::shared_ptr<const dolfinx::graph::AdjacencyList<std::int32_t>>
              surfaces,
          const std::vector<std::array<int, 2>>& contact_pairs,
<<<<<<< HEAD
          std::shared_ptr<dolfinx::fem::FunctionSpace> V,
          std::vector<ContactMode> mode, const int q_deg = 3);
=======
          std::shared_ptr<dolfinx::fem::FunctionSpace<double>> V,
          const int q_deg = 3, ContactMode mode = ContactMode::ClosestPoint);
>>>>>>> f47ad803

  /// Return meshtag value for surface with index surface
  /// @param[in] surface - the index of the surface
  int surface_mt(int surface) const { return _surfaces[surface]; }

  /// Return contact pair
  /// @param[in] pair - the index of the contact pair
  const std::array<int, 2>& contact_pair(int pair) const
  {
    return _contact_pairs[pair];
  }

  // Return active entities for surface s
  std::span<const std::int32_t> active_entities(int s) const
  {
    return _cell_facet_pairs->links(s);
  }

  // Return number of facets in surface s owned by the process
  std::size_t local_facets(int s) const { return _local_facets[s]; }

  // set quadrature rule
  void set_quadrature_rule(QuadratureRule q_rule)
  {
    _quadrature_rule = std::make_shared<QuadratureRule>(q_rule);
  }

  // set search radius for ray-tracing
  void set_search_radius(double r) { _radius = r; }

  /// return size of coefficients vector per facet on s
  /// @param[in] meshtie - Type of constraint,meshtie if true, unbiased contact
  /// if false
  std::size_t coefficients_size(bool meshtie);

  /// return distance map (adjacency map mapping quadrature points on surface
  /// to closest facet on other surface)
  /// @param[in] surface - index of the surface
  std::shared_ptr<const dolfinx::graph::AdjacencyList<std::int32_t>>
  facet_map(int surface) const
  {
    return _facet_maps[surface];
  }

  /// Return the quadrature points on physical facet for each facet on surface
  /// @param[in] surface The index of the surface (0 or 1).
  /// @returns The quadrature points and shape (num_facets, num_q_points, gdim).
  /// The points are flattened row major.
  std::pair<std::vector<double>, std::array<std::size_t, 3>>
  qp_phys(int surface);

  /// Return the submesh of all cells containing facets of the contact surface
  const SubMesh& submesh() const { return _submesh; }

  // Return mesh
  std::shared_ptr<const dolfinx::mesh::Mesh<double>> mesh() const
  {
    return _V->mesh();
  }

  /// @brief Create a PETSc matrix with contact sparsity pattern
  ///
  /// Create a PETSc matrix with the sparsity pattern of the input form and the
  /// coupling contact interfaces
  ///
  /// @param[in] The bilinear form
  /// @param[in] The matrix type, see:
  /// https://petsc.org/main/docs/manualpages/Mat/MatType.html#MatType for
  /// available types
  /// @returns Mat The PETSc matrix
  Mat create_petsc_matrix(const dolfinx::fem::Form<PetscScalar>& a,
                          const std::string& type);

  /// Assemble matrix over exterior facets (for contact facets)
  ///
  /// @param[in] mat_set the function for setting the values in the matrix
  /// @param[in] bcs List of Dirichlet BCs
  /// @param[in] pair index of contact pair
  /// @param[in] kernel The integration kernel
  /// @param[in] coeffs coefficients used in the variational form packed on
  /// facets
  /// @param[in] cstride Number of coefficients per facet
  /// @param[in] constants used in the variational form
  void assemble_matrix(
      const mat_set_fn& mat_set,
      const std::vector<
          std::shared_ptr<const dolfinx::fem::DirichletBC<PetscScalar>>>& bcs,
      int pair, const kernel_fn<PetscScalar>& kernel,
      const std::span<const PetscScalar> coeffs, int cstride,
      const std::span<const PetscScalar>& constants);

  /// Assemble vector over exterior facet (for contact facets)
  /// @param[in] b The vector
  /// @param[in] pair index of contact pair
  /// @param[in] kernel The integration kernel
  /// @param[in] coeffs coefficients used in the variational form packed on
  /// facets
  /// @param[in] cstride Number of coefficients per facet
  /// @param[in] constants used in the variational form
  void assemble_vector(std::span<PetscScalar> b, int pair,
                       const kernel_fn<PetscScalar>& kernel,
                       const std::span<const PetscScalar>& coeffs, int cstride,
                       const std::span<const PetscScalar>& constants);

  /// @brief Generate contact kernel
  ///
  /// The kernel will expect input on the form
  /// @param[in] type The kernel type (Either `Jac` or `Rhs`).
  /// @returns Kernel function that takes in a vector (b) to assemble into, the
  /// coefficients (`c`), the constants (`w`), the local facet entity (`entity
  /// _local_index`), the quadrature permutation and the number of cells on the
  /// other contact boundary coefficients are extracted from.
  /// @note The ordering of coefficients are expected to be `mu`, `lmbda`, `h`,
  /// `gap`, `normals` `test_fn`, `u`, `u_opposite`.
  /// @note The scalar valued coefficients `mu`,`lmbda` and `h` are expected to
  /// be DG-0 functions, with a single value per facet.
  /// @note The coefficients `gap`, `normals`,`test_fn` and `u_opposite` is
  /// packed at quadrature points. The coefficient `u` is packed at dofs.
  /// @note The vector valued coefficents `gap`, `test_fn`, `u`, `u_opposite`
  /// has dimension `bs == gdim`.
  kernel_fn<PetscScalar> generate_kernel(Kernel type);

  /// Compute push forward of quadrature points _qp_ref_facet to the
  /// physical facet for each facet in _facet_"origin_meshtag" Creates and
  /// fills _qp_phys_"origin_meshtag"
  /// @param[in] origin_meshtag flag to choose the surface
  void create_q_phys(int origin_meshtag);

  /// Compute maximum number of links
  /// I think this should actually be part of create_distance_map
  /// which should be easier after the rewrite of contact
  /// It is therefore called inside create_distance_map
  void max_links(int pair);

  /// For a given contact pair, for quadrature point on the first surface
  /// compute the closest candidate facet on the second surface.
  /// @param[in] pair The index of the contact pair
  /// @note This function alters _facet_maps[pair], _max_links[pair],
  /// _qp_phys, _phi_ref_facets
  void create_distance_map(int pair);

  /// Compute and pack the gap function for each quadrature point the set of
  /// facets. For a set of facets; go through the quadrature points on each
  /// facet find the closest facet on the other surface and compute the
  /// distance vector
  /// @param[in] pair - surface on which to integrate
  /// @param[out] c - gap packed on facets. c[i*cstride +  gdim * k+ j]
  /// contains the jth component of the Gap on the ith facet at kth
  /// quadrature point
  std::pair<std::vector<PetscScalar>, int> pack_gap(int pair);

  /// Compute test functions on opposite surface at quadrature points of
  /// facets
  /// @param[in] pair - index of contact pair
  /// @param[in] gap - gap packed on facets per quadrature point
  /// @param[out] c - test functions packed on facets.
  std::pair<std::vector<PetscScalar>, int> pack_test_functions(int pair);

  /// Compute gradient of test functions on opposite surface (initial
  /// configuration) at quadrature points of facets
  /// @param[in] pair - index of contact pair
  /// @param[in] gap - gap packed on facets per quadrature point
  /// @param[in] u_packed -u packed on opposite surface per quadrature point
  /// @param[out] c - test functions packed on facets.
  std::pair<std::vector<PetscScalar>, int>
  pack_grad_test_functions(int pair, const std::span<const PetscScalar>& gap,
                           const std::span<const PetscScalar>& u_packed);

  /// Compute function on opposite surface at quadrature points of
  /// facets
  /// @param[in] pair - index of contact pair
  /// @param[in] - gap packed on facets per quadrature point
  /// @param[out] c - test functions packed on facets.
  std::pair<std::vector<PetscScalar>, int>
  pack_u_contact(int pair,
                 std::shared_ptr<dolfinx::fem::Function<PetscScalar>> u);

  /// Compute gradient of function on opposite surface at quadrature points of
  /// facets
  /// @param[in] pair - index of contact pair
  /// @param[in] gap - gap packed on facets per quadrature point
  /// @param[in] u_packed -u packed on opposite surface per quadrature point
  /// @param[out] c - test functions packed on facets.
  std::pair<std::vector<PetscScalar>, int>
  pack_grad_u_contact(int pair,
                      std::shared_ptr<dolfinx::fem::Function<PetscScalar>> u,
                      const std::span<const PetscScalar> gap,
                      const std::span<const PetscScalar> u_packed);

  /// Compute outward surface normal at x
  /// @param[in] pair - index of contact pair
  /// @returns c - (normals, cstride) ny packed on facets.
  std::pair<std::vector<PetscScalar>, int> pack_nx(int pair);

  /// Compute inward surface normal at Pi(x)
  /// @param[in] pair - index of contact pair
  /// @returns c - normals ny packed on facets.
  std::pair<std::vector<PetscScalar>, int> pack_ny(int pair);

  /// Pack gap with rigid surface defined by x[gdim-1] = -g.
  /// g_vec = zeros(gdim), g_vec[gdim-1] = -g
  /// Gap = x - g_vec
  /// @param[in] pair - index of contact pair
  /// @param[in] g - defines location of plane
  /// @param[out] c - gap packed on facets. c[i, gdim * k+ j] contains the
  /// jth component of the Gap on the ith facet at kth quadrature point
  std::pair<std::vector<PetscScalar>, int> pack_gap_plane(int pair, double g);

  /// This function updates the submesh geometry for all submeshes using
  /// a function given on the parent mesh
  /// @param[in] u - displacement
  void update_submesh_geometry(dolfinx::fem::Function<PetscScalar>& u);

private:
  std::shared_ptr<QuadratureRule> _quadrature_rule; // quadrature rule
  std::vector<int> _surfaces; // meshtag values for surfaces
  // store index of candidate_surface for each quadrature_surface
  std::vector<std::array<int, 2>> _contact_pairs;
  std::shared_ptr<dolfinx::fem::FunctionSpace<double>> _V; // Function space
  // _facets_maps[i] = adjacency list of closest facet on candidate surface
  // for every quadrature point in _qp_phys[i] (quadrature points on every
  // facet of ith surface)
  std::vector<
      std::shared_ptr<const dolfinx::graph::AdjacencyList<std::int32_t>>>
      _facet_maps;
  // reference points of the contact points on the opposite surface for each
  // surface output of compute_distance_map
  std::vector<std::vector<double>> _reference_contact_points;
  // shape  associated with _reference_contact_points
  std::vector<std::array<std::size_t, 2>> _reference_contact_shape;
  //  _qp_phys[i] contains the quadrature points on the physical facets for
  //  each facet on ith surface in _surfaces
  std::vector<std::vector<double>> _qp_phys;
  // quadrature points on facets of reference cell
  std::vector<double> _reference_basis;
  std::array<std::size_t, 4> _reference_shape;
  // maximum number of cells linked to a cell on ith surface
  std::vector<std::size_t> _max_links;
  // submesh containing all cells linked to facets on any of the contact
  // surfaces
  SubMesh _submesh;
  // Adjacency list linking facets as (cell, facet) pairs to the index of the
  // surface. The pairs are flattened row-major
  std::shared_ptr<const dolfinx::graph::AdjacencyList<std::int32_t>>
      _cell_facet_pairs;
  // number of facets owned by process for each surface
  std::vector<std::size_t> _local_facets;

  // Contact search mode
  std::vector<ContactMode> _mode;
  // Search radius for ray-tracing
  double _radius = -1;
};
} // namespace dolfinx_contact<|MERGE_RESOLUTION|>--- conflicted
+++ resolved
@@ -47,13 +47,8 @@
           std::shared_ptr<const dolfinx::graph::AdjacencyList<std::int32_t>>
               surfaces,
           const std::vector<std::array<int, 2>>& contact_pairs,
-<<<<<<< HEAD
-          std::shared_ptr<dolfinx::fem::FunctionSpace> V,
+          std::shared_ptr<dolfinx::fem::FunctionSpace<double>> V,
           std::vector<ContactMode> mode, const int q_deg = 3);
-=======
-          std::shared_ptr<dolfinx::fem::FunctionSpace<double>> V,
-          const int q_deg = 3, ContactMode mode = ContactMode::ClosestPoint);
->>>>>>> f47ad803
 
   /// Return meshtag value for surface with index surface
   /// @param[in] surface - the index of the surface
