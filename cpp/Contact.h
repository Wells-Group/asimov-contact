--- conflicted
+++ resolved
@@ -227,25 +227,15 @@
     /// @param[in] coordinate_dofs The physical coordinates of cell. Assumed to
     /// be padded to 3D, (shape (num_nodes, 3)).
     kernel_fn<PetscScalar> unbiased_rhs
-<<<<<<< HEAD
-        = [kd](std::vector<std::vector<PetscScalar>>& b, const PetscScalar* c,
-=======
         = [kd, gdim, ndofs_cell, bs](std::vector<std::vector<PetscScalar>>& b, const PetscScalar* c,
->>>>>>> 51dc3220
                const PetscScalar* w, const double* coordinate_dofs,
                const int facet_index, const std::size_t num_links)
 
     {
-<<<<<<< HEAD
-      // assumption that the vector function space has block size tdim
-      std::array<std::int32_t, 2> q_offset
-          = {kd.qp_offsets(facet_index), kd.qp_offsets(facet_index + 1)};
-=======
       // Retrieve some data from kd
       std::array<std::int32_t, 2> q_offset
           = {kd.qp_offsets(facet_index), kd.qp_offsets(facet_index + 1)};
       const std::uint32_t tdim = kd.tdim();
->>>>>>> 51dc3220
 
       // NOTE: DOLFINx has 3D input coordinate dofs
       // FIXME: These array should be views (when compute_jacobian doesn't use
@@ -257,17 +247,10 @@
                       xt::no_ownership(), shape);
 
       // Create data structures for jacobians
-<<<<<<< HEAD
-      xt::xtensor<double, 2> J = xt::zeros<double>({kd.gdim(), kd.tdim()});
-      xt::xtensor<double, 2> K = xt::zeros<double>({kd.tdim(), kd.gdim()});
-      xt::xtensor<double, 2> J_tot
-          = xt::zeros<double>({J.shape(0), (std::size_t)kd.tdim() - 1});
-=======
       xt::xtensor<double, 2> J = xt::zeros<double>({gdim, (std::size_t)tdim});
       xt::xtensor<double, 2> K = xt::zeros<double>({(std::size_t)tdim, gdim});
       xt::xtensor<double, 2> J_tot
           = xt::zeros<double>({J.shape(0), (std::size_t)tdim - 1});
->>>>>>> 51dc3220
       double detJ;
       auto c_view = xt::view(coord, xt::all(), xt::range(0, kd.gdim()));
 
@@ -299,13 +282,8 @@
 
       // Temporary data structures used inside quadrature loop
       std::array<double, 3> n_surf = {0, 0, 0};
-<<<<<<< HEAD
-      xt::xtensor<double, 2> tr({kd.ndofs_cell(), kd.gdim()});
-      xt::xtensor<double, 2> epsn({kd.ndofs_cell(), kd.gdim()});
-=======
       xt::xtensor<double, 2> tr({ndofs_cell, gdim});
       xt::xtensor<double, 2> epsn({ndofs_cell, gdim});
->>>>>>> 51dc3220
       // Loop over quadrature points
       const int num_points = q_offset[1] - q_offset[0];
       for (int q = 0; q < num_points; q++)
@@ -323,15 +301,9 @@
         for (std::size_t i = 0; i < kd.gdim(); i++)
         {
 
-<<<<<<< HEAD
-          n_surf[i] = -c[kd.offsets(4) + q * kd.gdim() + i];
-          n_dot += n_phys(i) * n_surf[i];
-          gap += c[kd.offsets(3) + q * kd.gdim() + i] * n_surf[i];
-=======
           n_surf[i] = -c[kd.offsets(4) + q * gdim + i];
           n_dot += n_phys(i) * n_surf[i];
           gap += c[kd.offsets(3) + q * gdim + i] * n_surf[i];
->>>>>>> 51dc3220
         }
         compute_normal_strain_basis(epsn, tr, K, dphi, n_surf, n_phys, q_pos);
         // compute tr(eps(u)), epsn at q
@@ -340,13 +312,8 @@
         double jump_un = 0;
         for (std::size_t i = 0; i < kd.ndofs_cell(); i++)
         {
-<<<<<<< HEAD
-          std::size_t block_index = kd.offsets(6) + i * kd.bs();
-          for (std::size_t j = 0; j < kd.bs(); j++)
-=======
           std::size_t block_index = kd.offsets(6) + i * bs;
           for (std::size_t j = 0; j < bs; j++)
->>>>>>> 51dc3220
           {
             PetscScalar coeff = c[block_index + j];
             tr_u += coeff * tr(i, j);
@@ -354,13 +321,8 @@
             jump_un += coeff * phi(q_pos, i) * n_surf[j];
           }
         }
-<<<<<<< HEAD
-        std::size_t offset_u_opp = kd.offsets(7) + q * kd.bs();
-        for (std::size_t j = 0; j < kd.bs(); ++j)
-=======
         std::size_t offset_u_opp = kd.offsets(7) + q * bs;
         for (std::size_t j = 0; j < bs; ++j)
->>>>>>> 51dc3220
           jump_un += -c[offset_u_opp + j] * n_surf[j];
         double sign_u = lmbda * tr_u * n_dot + mu * epsn_u;
         const double w0 = weights[q] * detJ;
@@ -384,14 +346,8 @@
             // entries corresponding to v on the other surface
             for (std::size_t k = 0; k < num_links; k++)
             {
-<<<<<<< HEAD
-              std::size_t index = kd.offsets(5)
-                                  + k * num_points * kd.ndofs_cell() * kd.bs()
-                                  + i * num_points * kd.bs() + q * kd.bs() + n;
-=======
               std::size_t index = kd.offsets(5) + k * num_points * ndofs_cell * bs
                                   + i * num_points * bs + q * bs + n;
->>>>>>> 51dc3220
               double v_n_opp = c[index] * n_surf[n];
 
               b[k + 1][n + i * kd.bs()] -= 0.5 * gamma_inv * v_n_opp * Pn_u;
@@ -414,22 +370,15 @@
     /// @param[in] coordinate_dofs The physical coordinates of cell. Assumed
     /// to be padded to 3D, (shape (num_nodes, 3)).
     kernel_fn<PetscScalar> unbiased_jac
-<<<<<<< HEAD
-        = [kd](std::vector<std::vector<PetscScalar>>& A, const double* c,
-=======
         = [kd, gdim, ndofs_cell, bs](std::vector<std::vector<PetscScalar>>& A, const double* c,
->>>>>>> 51dc3220
                const double* w, const double* coordinate_dofs,
                const int facet_index, const std::size_t num_links)
     {
       // Retrieve some data from kd
       std::array<std::int32_t, 2> q_offset
           = {kd.qp_offsets(facet_index), kd.qp_offsets(facet_index + 1)};
-<<<<<<< HEAD
-=======
       const std::uint32_t tdim = kd.tdim();
 
->>>>>>> 51dc3220
       // Reshape coordinate dofs to two dimensional array
       // NOTE: DOLFINx has 3D input coordinate dofs
       std::array<std::size_t, 2> shape
@@ -442,17 +391,10 @@
                       xt::no_ownership(), shape);
 
       // Create data structures for jacobians
-<<<<<<< HEAD
-      xt::xtensor<double, 2> J = xt::zeros<double>({kd.gdim(), kd.tdim()});
-      xt::xtensor<double, 2> K = xt::zeros<double>({kd.tdim(), kd.gdim()});
-      xt::xtensor<double, 2> J_tot
-          = xt::zeros<double>({J.shape(0), (std::size_t)kd.tdim() - 1});
-=======
       xt::xtensor<double, 2> J = xt::zeros<double>({gdim, (std::size_t)tdim});
       xt::xtensor<double, 2> K = xt::zeros<double>({(std::size_t)tdim, gdim});
       xt::xtensor<double, 2> J_tot
           = xt::zeros<double>({J.shape(0), (std::size_t)tdim - 1});
->>>>>>> 51dc3220
       double detJ;
       auto c_view = xt::view(coord, xt::all(), xt::range(0, kd.gdim()));
 
@@ -480,15 +422,8 @@
       xtl::span<const double> _weights(kd.q_weights());
       auto weights = _weights.subspan(q_offset[0], q_offset[1] - q_offset[0]);
       std::array<double, 3> n_surf = {0, 0, 0};
-<<<<<<< HEAD
-      xt::xtensor<double, 2> tr
-          = xt::zeros<double>({kd.ndofs_cell(), kd.gdim()});
-      xt::xtensor<double, 2> epsn
-          = xt::zeros<double>({kd.ndofs_cell(), kd.gdim()});
-=======
       xt::xtensor<double, 2> tr = xt::zeros<double>({ndofs_cell, gdim});
       xt::xtensor<double, 2> epsn = xt::zeros<double>({ndofs_cell, gdim});
->>>>>>> 51dc3220
       // Loop over quadrature points
       const int num_points = q_offset[1] - q_offset[0];
       for (int q = 0; q < num_points; q++)
@@ -505,15 +440,9 @@
           // For closest point projection the gap function is given by
           // (-n_y)* (Pi(x) - x), where n_y is the outward unit normal
           // in y = Pi(x)
-<<<<<<< HEAD
-          n_surf[i] = -c[kd.offsets(4) + q * kd.gdim() + i];
-          n_dot += n_phys(i) * n_surf[i];
-          gap += c[kd.offsets(3) + q * kd.gdim() + i] * n_surf[i];
-=======
           n_surf[i] = -c[kd.offsets(4) + q * gdim + i];
           n_dot += n_phys(i) * n_surf[i];
           gap += c[kd.offsets(3) + q * gdim + i] * n_surf[i];
->>>>>>> 51dc3220
         }
 
         compute_normal_strain_basis(epsn, tr, K, dphi, n_surf, n_phys, q_pos);
@@ -525,26 +454,16 @@
 
         for (std::size_t i = 0; i < kd.ndofs_cell(); i++)
         {
-<<<<<<< HEAD
-          std::size_t block_index = kd.offsets(6) + i * kd.bs();
-          for (std::size_t j = 0; j < kd.bs(); j++)
-=======
           std::size_t block_index = kd.offsets(6) + i * bs;
           for (std::size_t j = 0; j < bs; j++)
->>>>>>> 51dc3220
           {
             tr_u += c[block_index + j] * tr(i, j);
             epsn_u += c[block_index + j] * epsn(i, j);
             jump_un += c[block_index + j] * phi(q_pos, i) * n_surf[j];
           }
         }
-<<<<<<< HEAD
-        std::size_t offset_u_opp = kd.offsets(7) + q * kd.bs();
-        for (std::size_t j = 0; j < kd.bs(); ++j)
-=======
         std::size_t offset_u_opp = kd.offsets(7) + q * bs;
         for (std::size_t j = 0; j < bs; ++j)
->>>>>>> 51dc3220
           jump_un += -c[offset_u_opp + j] * n_surf[j];
         double sign_u = lmbda * tr_u * n_dot + mu * epsn_u;
         double Pn_u
@@ -575,27 +494,6 @@
                 // entries corresponding to u and v on the other surface
                 for (std::size_t k = 0; k < num_links; k++)
                 {
-<<<<<<< HEAD
-                  std::size_t index
-                      = kd.offsets(5)
-                        + k * num_points * kd.ndofs_cell() * kd.bs()
-                        + j * num_points * kd.bs() + q * kd.bs() + l;
-                  double du_n_opp = c[index] * n_surf[l];
-
-                  du_n_opp *= w0 * Pn_u;
-                  index = kd.offsets(5)
-                          + k * num_points * kd.ndofs_cell() * kd.bs()
-                          + i * num_points * kd.bs() + q * kd.bs() + b;
-                  double v_n_opp = c[index] * n_surf[b];
-                  A[3 * k + 1][(b + i * kd.bs()) * kd.ndofs_cell() * kd.bs() + l
-                               + j * kd.bs()]
-                      -= 0.5 * du_n_opp * Pn_v;
-                  A[3 * k + 2][(b + i * kd.bs()) * kd.ndofs_cell() * kd.bs() + l
-                               + j * kd.bs()]
-                      -= 0.5 * gamma_inv * Pn_du * v_n_opp;
-                  A[3 * k + 3][(b + i * kd.bs()) * kd.ndofs_cell() * kd.bs() + l
-                               + j * kd.bs()]
-=======
                   std::size_t index = kd.offsets(5)
                                       + k * num_points * ndofs_cell * bs
                                       + j * num_points * bs + q * bs + l;
@@ -610,7 +508,6 @@
                   A[3 * k + 2][(b + i * bs) * bs * ndofs_cell + l + j * bs]
                       -= 0.5 * gamma_inv * Pn_du * v_n_opp;
                   A[3 * k + 3][(b + i * bs) * bs * ndofs_cell + l + j * bs]
->>>>>>> 51dc3220
                       += 0.5 * gamma_inv * du_n_opp * v_n_opp;
                 }
               }
