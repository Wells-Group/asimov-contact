
// Copyright (C) 2022 Jørgen S. Dokken
//
// This file is part of DOLFINx_CONTACT
//
// SPDX-License-Identifier:    MIT

#include "RayTracing.h"
//------------------------------------------------------------------------------------------------
<<<<<<< HEAD
std::tuple<int, std::int32_t, xt::xtensor<double, 1>, xt::xtensor<double, 1>>
dolfinx_contact::raytracing(
    const dolfinx::mesh::Mesh& mesh, const xt::xtensor<double, 1>& point,
    const xt::xtensor<double, 1>& normal,
    const std::vector<std::pair<std::int32_t, int>>& cells, const int max_iter,
    const double tol)
=======
std::tuple<int, std::int32_t, std::vector<double>, std::vector<double>>
dolfinx_contact::raytracing(const dolfinx::mesh::Mesh& mesh,
                            std::span<const double> point,
                            std::span<const double> normal,
                            std::span<const std::int32_t> cells,
                            const int max_iter, const double tol)
>>>>>>> 8bb36476
{
  const int tdim = mesh.topology().dim();
  const int gdim = mesh.geometry().dim();

<<<<<<< HEAD
  assert((std::size_t)gdim == point.shape(0));
  assert(normal.shape(0) == (std::size_t)gdim);
  std::tuple<int, std::int32_t, xt::xtensor<double, 1>, xt::xtensor<double, 1>>
=======
  assert((std::size_t)gdim == point.size());
  assert((std::size_t)gdim == normal.size());
  std::tuple<int, std::int32_t, std::vector<double>, std::vector<double>>
>>>>>>> 8bb36476
      output;
  if (tdim == 2)
  {
    if (gdim == 2)
    {
      auto [status, cell_idx, x, X] = dolfinx_contact::compute_ray<2, 2>(
<<<<<<< HEAD
          mesh, point, normal, cells, max_iter, tol);
      output = std::make_tuple(status, cell_idx, x, X);
=======
          mesh, std::span<const double, 2>(point.data(), 2),
          std::span<const double, 2>(normal.data(), 2), cells, max_iter, tol);
      std::vector<double> x_out(x.begin(), x.end());
      std::vector<double> X_out(X.begin(), X.end());
      output = std::make_tuple(status, cell_idx, x_out, X_out);
>>>>>>> 8bb36476
    }
    else if (gdim == 3)
    {
      auto [status, cell_idx, x, X] = dolfinx_contact::compute_ray<2, 3>(
<<<<<<< HEAD
          mesh, point, normal, cells, max_iter, tol);
      output = std::make_tuple(status, cell_idx, x, X);
=======
          mesh, std::span<const double, 3>(point.data(), 3),
          std::span<const double, 3>(normal.data(), 3), cells, max_iter, tol);
      std::vector<double> x_out(x.begin(), x.end());
      std::vector<double> X_out(X.begin(), X.end());
      output = std::make_tuple(status, cell_idx, x_out, X_out);
>>>>>>> 8bb36476
    }
  }
  else if (tdim == 3)
  {
    auto [status, cell_idx, x, X] = dolfinx_contact::compute_ray<3, 3>(
<<<<<<< HEAD
        mesh, point, normal, cells, max_iter, tol);
    output = std::make_tuple(status, cell_idx, x, X);
=======
        mesh, std::span<const double, 3>(point.data(), 3),
        std::span<const double, 3>(normal.data(), 3), cells, max_iter, tol);
    std::vector<double> x_out(x.begin(), x.end());
    std::vector<double> X_out(X.begin(), X.end());
    output = std::make_tuple(status, cell_idx, x_out, X_out);
>>>>>>> 8bb36476
  }
  return output;
}

//------------------------------------------------------------------------------------------------<|MERGE_RESOLUTION|>--- conflicted
+++ resolved
@@ -7,79 +7,49 @@
 
 #include "RayTracing.h"
 //------------------------------------------------------------------------------------------------
-<<<<<<< HEAD
-std::tuple<int, std::int32_t, xt::xtensor<double, 1>, xt::xtensor<double, 1>>
-dolfinx_contact::raytracing(
-    const dolfinx::mesh::Mesh& mesh, const xt::xtensor<double, 1>& point,
-    const xt::xtensor<double, 1>& normal,
-    const std::vector<std::pair<std::int32_t, int>>& cells, const int max_iter,
-    const double tol)
-=======
 std::tuple<int, std::int32_t, std::vector<double>, std::vector<double>>
 dolfinx_contact::raytracing(const dolfinx::mesh::Mesh& mesh,
                             std::span<const double> point,
                             std::span<const double> normal,
                             std::span<const std::int32_t> cells,
                             const int max_iter, const double tol)
->>>>>>> 8bb36476
 {
   const int tdim = mesh.topology().dim();
   const int gdim = mesh.geometry().dim();
 
-<<<<<<< HEAD
-  assert((std::size_t)gdim == point.shape(0));
-  assert(normal.shape(0) == (std::size_t)gdim);
-  std::tuple<int, std::int32_t, xt::xtensor<double, 1>, xt::xtensor<double, 1>>
-=======
   assert((std::size_t)gdim == point.size());
   assert((std::size_t)gdim == normal.size());
   std::tuple<int, std::int32_t, std::vector<double>, std::vector<double>>
->>>>>>> 8bb36476
       output;
   if (tdim == 2)
   {
     if (gdim == 2)
     {
       auto [status, cell_idx, x, X] = dolfinx_contact::compute_ray<2, 2>(
-<<<<<<< HEAD
-          mesh, point, normal, cells, max_iter, tol);
-      output = std::make_tuple(status, cell_idx, x, X);
-=======
           mesh, std::span<const double, 2>(point.data(), 2),
           std::span<const double, 2>(normal.data(), 2), cells, max_iter, tol);
       std::vector<double> x_out(x.begin(), x.end());
       std::vector<double> X_out(X.begin(), X.end());
       output = std::make_tuple(status, cell_idx, x_out, X_out);
->>>>>>> 8bb36476
     }
     else if (gdim == 3)
     {
       auto [status, cell_idx, x, X] = dolfinx_contact::compute_ray<2, 3>(
-<<<<<<< HEAD
-          mesh, point, normal, cells, max_iter, tol);
-      output = std::make_tuple(status, cell_idx, x, X);
-=======
           mesh, std::span<const double, 3>(point.data(), 3),
           std::span<const double, 3>(normal.data(), 3), cells, max_iter, tol);
       std::vector<double> x_out(x.begin(), x.end());
       std::vector<double> X_out(X.begin(), X.end());
       output = std::make_tuple(status, cell_idx, x_out, X_out);
->>>>>>> 8bb36476
     }
   }
   else if (tdim == 3)
   {
     auto [status, cell_idx, x, X] = dolfinx_contact::compute_ray<3, 3>(
-<<<<<<< HEAD
-        mesh, point, normal, cells, max_iter, tol);
-    output = std::make_tuple(status, cell_idx, x, X);
-=======
         mesh, std::span<const double, 3>(point.data(), 3),
         std::span<const double, 3>(normal.data(), 3), cells, max_iter, tol);
     std::vector<double> x_out(x.begin(), x.end());
     std::vector<double> X_out(X.begin(), X.end());
     output = std::make_tuple(status, cell_idx, x_out, X_out);
->>>>>>> 8bb36476
   }
   return output;
 }
