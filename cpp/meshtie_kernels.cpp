// Copyright (C) 2022 Sarah Roggendorf
//
// This file is part of DOLFINx_Contact
//
// SPDX-License-Identifier:    MIT

#include "meshtie_kernels.h"
dolfinx_contact::kernel_fn<PetscScalar>
dolfinx_contact::generate_meshtie_kernel(
    dolfinx_contact::Kernel type,
    std::shared_ptr<const dolfinx::fem::FunctionSpace<double>> V,
    std::shared_ptr<const dolfinx_contact::QuadratureRule> quadrature_rule,
    const std::size_t max_links)
{
  std::shared_ptr<const dolfinx::mesh::Mesh<double>> mesh = V->mesh();
  assert(mesh);
  const std::size_t gdim = mesh->geometry().dim(); // geometrical dimension
  const std::size_t bs = V->dofmap()->bs();
  // NOTE: Assuming same number of quadrature points on each cell
  dolfinx_contact::error::check_cell_type(mesh->topology()->cell_types()[0]);
  const std::vector<std::size_t>& qp_offsets = quadrature_rule->offset();
  const std::size_t num_q_points = qp_offsets[1] - qp_offsets[0];
  const std::size_t ndofs_cell = V->dofmap()->element_dof_layout().num_dofs();

  // Coefficient offsets
  // Expecting coefficients in following order:
  // mu, lmbda, h,test_fn, grad(test_fn), u, grad(u), u_opposite,
  // grad(u_opposite)
  std::vector<std::size_t> cstrides
      = {1,
         1,
         1,
         num_q_points * ndofs_cell * bs * max_links,
         num_q_points * ndofs_cell * bs * max_links,
         num_q_points * gdim,
         num_q_points * gdim * gdim,
         num_q_points * bs,
         num_q_points * gdim * bs};

  auto kd = dolfinx_contact::KernelData(V, quadrature_rule, cstrides);
  /// @brief Assemble kernel for RHS gluing two objects with Nitsche
  ///
  /// Assemble of the residual of the unbiased contact problem into vector
  /// `b`.
  /// @param[in,out] b The vector to assemble the residual into
  /// @param[in] c The coefficients used in kernel. Assumed to be
  /// ordered as mu, lmbda, h, gap, normals, test_fn, u, u_opposite.
  /// @param[in] w The constants used in kernel. Assumed to be ordered as
  /// `gamma`, `theta`.
  /// @param[in] coordinate_dofs The physical coordinates of cell. Assumed to
  /// be padded to 3D, (shape (num_nodes, 3)).
  kernel_fn<PetscScalar> meshtie_rhs
      = [kd, gdim, bs,
         ndofs_cell](std::vector<std::vector<PetscScalar>>& b,
                     std::span<const PetscScalar> c, const PetscScalar* w,
                     const double* coordinate_dofs,
                     const std::size_t facet_index, const std::size_t num_links,
                     std::span<const std::int32_t> q_indices)
  {
    // Retrieve some data from kd
    auto tdim = std::size_t(kd.tdim());

    // NOTE: DOLFINx has 3D input coordinate dofs
    cmdspan2_t coord(coordinate_dofs, kd.num_coordinate_dofs(), 3);

    // Create data structures for jacobians
    // We allocate more memory than required, but its better for the compiler
    std::array<double, 9> Jb;
    mdspan2_t J(Jb.data(), gdim, tdim);
    std::array<double, 9> Kb;
    mdspan2_t K(Kb.data(), tdim, gdim);
    std::array<double, 6> J_totb;
    mdspan2_t J_tot(J_totb.data(), gdim, tdim - 1);
    double detJ = 0;
    std::array<double, 18> detJ_scratch;

    // Normal vector on physical facet at a single quadrature point
    std::array<double, 3> n_phys;

    // Pre-compute jacobians and normals for affine meshes
    if (kd.affine())
    {
      detJ = kd.compute_first_facet_jacobian(facet_index, J, K, J_tot,
                                             detJ_scratch, coord);

      dolfinx_contact::physical_facet_normal(
          std::span(n_phys.data(), gdim), K,
          stdex::submdspan(kd.facet_normals(), facet_index,
                           MDSPAN_IMPL_STANDARD_NAMESPACE::full_extent));
    }

    // Extract constants used inside quadrature loop
    double gamma = w[0] / c[2]; // gamma/h
    double theta = w[1];
    double mu = c[0];
    double lmbda = c[1];

    // Extract reference to the tabulated basis function
    cmdspan2_t phi = kd.phi();
    cmdspan3_t dphi = kd.dphi();

    // Extract reference to quadrature weights for the local facet
    std::span<const double> weights = kd.weights(facet_index);

    // Temporary data structures used inside quadrature loop
    std::vector<double> sig_nb(ndofs_cell * gdim * gdim);
    std::vector<double> sig_n_oppb(num_links * ndofs_cell * gdim * gdim);
    std::vector<double> sig_n_u(gdim);
    std::vector<double> jump_u(gdim);
    mdspan3_t sig_n(sig_nb.data(), ndofs_cell, gdim, gdim);
    mdspan4_t sig_n_opp(sig_n_oppb.data(), num_links, ndofs_cell, gdim, gdim);

    // Loop over quadrature points
    std::array<std::size_t, 2> q_offset
        = {kd.qp_offsets(facet_index), kd.qp_offsets(facet_index + 1)};
    const std::size_t num_points = q_offset.back() - q_offset.front();
    for (auto q : q_indices)
    {
      const std::size_t q_pos = q_offset.front() + q;

      // Update Jacobian and physical normal
      detJ = kd.update_jacobian(q, facet_index, detJ, J, K, J_tot, detJ_scratch,
                                coord);
      kd.update_normal(std::span(n_phys.data(), gdim), K, facet_index);
      compute_sigma_n_basis(sig_n, K, dphi, std::span(n_phys.data(), gdim), mu,
                            lmbda, q_pos);
      compute_sigma_n_opp(
          sig_n_opp, c.subspan(kd.offsets(4), kd.offsets(5) - kd.offsets(4)),
          std::span(n_phys.data(), gdim), mu, lmbda, q, num_points);

      // compute u, sig_n(u)
      std::fill(sig_n_u.begin(), sig_n_u.end(), 0.0);
      compute_sigma_n_u(sig_n_u,
                        c.subspan(kd.offsets(6) + q * gdim * gdim, gdim * gdim),
                        std::span(n_phys.data(), gdim), mu, lmbda);
      // avg(sig_n(u)):  sig_n(u) +=  sig_n(u_opposite)
      compute_sigma_n_u(sig_n_u,
                        c.subspan(kd.offsets(8) + q * gdim * gdim, gdim * gdim),
                        std::span(n_phys.data(), gdim), mu, lmbda);

      // compute [[u]] = jump(u) = u - u_opp
      std::size_t offset_u_opp = kd.offsets(7) + q * bs;
      std::size_t offset_u = kd.offsets(5) + q * bs;
      for (std::size_t j = 0; j < bs; ++j)
        jump_u[j] = c[offset_u + j] - c[offset_u_opp + j];
      const double w0 = 0.5 * weights[q] * detJ;

      // Fill contributions of facet with itself

      for (std::size_t i = 0; i < ndofs_cell; i++)
      {
        for (std::size_t n = 0; n < bs; n++)
        {
          // inner(-avg(sig(u)n) + gamma[[u]], v)
          b[0][n + i * bs]
              += (-0.5 * sig_n_u[n] + gamma * jump_u[n]) * phi(q_pos, i) * w0;

          // // -theta inner(0.5 sig(v)n, [[u]])
          for (std::size_t g = 0; g < gdim; ++g)
            b[0][n + i * bs] += -0.5 * theta * sig_n(i, n, g) * jump_u[g] * w0;

          // entries corresponding to v on the other surface
          for (std::size_t k = 0; k < num_links; k++)
          {
            std::size_t index = kd.offsets(3) + k * num_points * ndofs_cell * bs
                                + i * num_points * bs + q * bs + n;

            // -inner(-avg(sig(u)n) + gamma[[u]], v_opposite)
            b[k + 1][n + i * bs]
                += (0.5 * sig_n_u[n] - gamma * jump_u[n]) * c[index] * w0;

            // -0.5 theta inner(sig(v_opposite)n, [[u]])
            for (std::size_t g = 0; g < gdim; ++g)
              b[k + 1][n + i * bs]
                  += -0.5 * theta * sig_n_opp(k, i, n, g) * jump_u[g] * w0;
          }
        }
      }
    }
  };

  /// @brief Assemble kernel for Jacobian (LHS) for gluing two problems with
  /// Nitsche
  ///
  /// Assemble of the residual of the unbiased contact problem into matrix
  /// `A`.
  /// @param[in,out] A The matrix to assemble the Jacobian into
  /// @param[in] c The coefficients used in kernel. Assumed to be
  /// ordered as mu, lmbda, h, gap, normals, test_fn, u, u_opposite.
  /// @param[in] w The constants used in kernel. Assumed to be ordered as
  /// `gamma`, `theta`.
  /// @param[in] coordinate_dofs The physical coordinates of cell. Assumed
  /// to be padded to 3D, (shape (num_nodes, 3)).
  kernel_fn<PetscScalar> meshtie_jac
      = [kd, gdim, bs, ndofs_cell](
            std::vector<std::vector<PetscScalar>>& A, std::span<const double> c,
            const double* w, const double* coordinate_dofs,
            const std::size_t facet_index, const std::size_t num_links,
            std::span<const std::int32_t> q_indices)
  {
    // Retrieve some data from kd
    auto tdim = std::size_t(kd.tdim());
    // NOTE: DOLFINx has 3D input coordinate dofs
    cmdspan2_t coord(coordinate_dofs, kd.num_coordinate_dofs(), 3);

    // Create data structures for jacobians
    // We allocate more memory than required, but its better for the compiler
    std::array<double, 9> Jb;
    mdspan2_t J(Jb.data(), gdim, tdim);
    std::array<double, 9> Kb;
    mdspan2_t K(Kb.data(), tdim, gdim);
    std::array<double, 6> J_totb;
    mdspan2_t J_tot(J_totb.data(), gdim, tdim - 1);
    double detJ = 0;
    std::array<double, 18> detJ_scratch;

    // Normal vector on physical facet at a single quadrature point
    std::array<double, 3> n_phys;

    // Pre-compute jacobians and normals for affine meshes
    if (kd.affine())
    {
      detJ = kd.compute_first_facet_jacobian(facet_index, J, K, J_tot,
                                             detJ_scratch, coord);

      dolfinx_contact::physical_facet_normal(
          std::span(n_phys.data(), gdim), K,
          stdex::submdspan(kd.facet_normals(), facet_index,
                           MDSPAN_IMPL_STANDARD_NAMESPACE::full_extent));
    }

    // Extract constants used inside quadrature loop
    double gamma = w[0] / c[2]; // gamma/h
    double theta = w[1];
    double mu = c[0];
    double lmbda = c[1];

    // Extract reference to the tabulated basis function
    cmdspan2_t phi = kd.phi();
    cmdspan3_t dphi = kd.dphi();

    // Extract reference to quadrature weights for the local facet
    std::span<const double> weights = kd.weights(facet_index);

    // Temporary data structures used inside quadrature loop
    std::vector<double> sig_nb(ndofs_cell * gdim * gdim);
    std::vector<double> sig_n_oppb(num_links * ndofs_cell * gdim * gdim);
    mdspan3_t sig_n(sig_nb.data(), ndofs_cell, gdim, gdim);
    mdspan4_t sig_n_opp(sig_n_oppb.data(), num_links, ndofs_cell, gdim, gdim);

    // Loop over quadrature points
    std::array<std::size_t, 2> q_offset
        = {kd.qp_offsets(facet_index), kd.qp_offsets(facet_index + 1)};
    const std::size_t num_points = q_offset.back() - q_offset.front();
    for (auto q : q_indices)
    {
      const std::size_t q_pos = q_offset.front() + q;
      // Update Jacobian and physical normal
      detJ = kd.update_jacobian(q, facet_index, detJ, J, K, J_tot, detJ_scratch,
                                coord);
      kd.update_normal(std::span(n_phys.data(), gdim), K, facet_index);
      compute_sigma_n_basis(sig_n, K, dphi, std::span(n_phys.data(), gdim), mu,
                            lmbda, q_pos);
      compute_sigma_n_opp(
          sig_n_opp, c.subspan(kd.offsets(4), kd.offsets(5) - kd.offsets(4)),
          std::span(n_phys.data(), gdim), mu, lmbda, q, num_points);

      const double w0 = 0.5 * weights[q] * detJ;
      for (std::size_t j = 0; j < ndofs_cell; j++)
      {
        for (std::size_t l = 0; l < bs; l++)
        {
          for (std::size_t i = 0; i < ndofs_cell; i++)
          {

            // gamma inner(u, v)
            A[0][(l + i * bs) * ndofs_cell * bs + l + j * bs]
                += gamma * phi(q_pos, j) * phi(q_pos, i) * w0;

            // inner products of test and trial functions only non-zero if dof
            // corresponds to same block index
            for (std::size_t k = 0; k < num_links; k++)
            {
              std::size_t index_u = kd.offsets(3)
                                    + k * num_points * ndofs_cell * bs
                                    + j * num_points * bs + q * bs + l;
              std::size_t index_v = kd.offsets(3)
                                    + k * num_points * ndofs_cell * bs
                                    + i * num_points * bs + q * bs + l;

              // - gamma inner(u_opp, v)
              A[3 * k + 1][(l + i * bs) * bs * ndofs_cell + l + j * bs]
                  += -gamma * c[index_u] * phi(q_pos, i) * w0;
              // - gamma inner(u, v_opp)
              A[3 * k + 2][(l + i * bs) * bs * ndofs_cell + l + j * bs]
                  += -gamma * phi(q_pos, j) * c[index_v] * w0;
              // + gamma inner(u_opp, v_opp)
              A[3 * k + 3][(l + i * bs) * bs * ndofs_cell + l + j * bs]
                  += gamma * c[index_u] * c[index_v] * w0;
            }

            for (std::size_t b = 0; b < bs; b++)
            {
              // Fill contributions of facet with itself
              // -0.5 inner(sig(u)n, v) - 0.5 theta inner(sig(v), u)
              A[0][(b + i * bs) * ndofs_cell * bs + l + j * bs]
                  += (-0.5 * sig_n(j, l, b) * phi(q_pos, i)
                      - 0.5 * theta * sig_n(i, b, l) * phi(q_pos, j))
                     * w0;

              // entries corresponding to u and v on the other surface
              for (std::size_t k = 0; k < num_links; k++)
              {
                std::size_t index_u = kd.offsets(3)
                                      + k * num_points * ndofs_cell * bs
                                      + j * num_points * bs + q * bs + l;
                std::size_t index_v = kd.offsets(3)
                                      + k * num_points * ndofs_cell * bs
                                      + i * num_points * bs + q * bs + b;
                // -0.5 inner(sig(u_opp), v) +0.5 theta inner(sig(v), u_opp)
                A[3 * k + 1][(b + i * bs) * bs * ndofs_cell + l + j * bs]
                    += (-0.5 * sig_n_opp(k, j, l, b) * phi(q_pos, i)
                        + 0.5 * theta * sig_n(i, b, l) * c[index_u])
                       * w0;

                // 0.5 inner(sig(u), v_opp) -0.5 theta inner(sig(v_opp), u)
                A[3 * k + 2][(b + i * bs) * bs * ndofs_cell + l + j * bs]
                    += (0.5 * sig_n(j, l, b) * c[index_v]
                        - 0.5 * theta * sig_n_opp(k, i, b, l) * phi(q_pos, j))
                       * w0;
                // 0.5 inner(sig(u_opp), v_opp) +0.5 theta
                // inner(sig(v_opp),u_opp)
                A[3 * k + 3][(b + i * bs) * bs * ndofs_cell + l + j * bs]
                    += (0.5 * sig_n_opp(k, j, l, b) * c[index_v]
                        + 0.5 * theta * sig_n_opp(k, i, b, l) * c[index_u])
                       * w0;
              }
            }
          }
        }
      }
    }
  };
  switch (type)
  {
  case dolfinx_contact::Kernel::MeshTieRhs:
    return meshtie_rhs;
  case dolfinx_contact::Kernel::MeshTieJac:
    return meshtie_jac;
  default:
    throw std::invalid_argument("Unrecognized kernel");
  }
}

dolfinx_contact::kernel_fn<PetscScalar>
dolfinx_contact::generate_poisson_kernel(
    dolfinx_contact::Kernel type,
    std::shared_ptr<const dolfinx::fem::FunctionSpace<double>> V,
    std::shared_ptr<const dolfinx_contact::QuadratureRule> quadrature_rule,
<<<<<<< HEAD
    const std::size_t max_links, std::vector<std::size_t> cstrides)
=======
    const std::vector<std::size_t>& cstrides)
>>>>>>> 4455cdb0
{
  std::shared_ptr<const dolfinx::mesh::Mesh<double>> mesh = V->mesh();
  assert(mesh);
  const std::size_t gdim = mesh->geometry().dim(); // geometrical dimension
<<<<<<< HEAD
  const std::size_t bs = V->dofmap()->bs();
  if (bs != 1)
=======
  if (V->dofmap()->bs() != 1)
>>>>>>> 4455cdb0
  {
    throw std::invalid_argument(
        "This kernel is expecting a variable with bs=1");
  }

  // NOTE: Assuming same number of quadrature points on each cell
  dolfinx_contact::error::check_cell_type(mesh->topology()->cell_types()[0]);
  const std::size_t ndofs_cell = V->dofmap()->element_dof_layout().num_dofs();

  auto kd = dolfinx_contact::KernelData(V, quadrature_rule, cstrides);
  /// @brief Assemble kernel for RHS gluing two objects with Nitsche
  ///
  /// Assemble of the residual of the unbiased contact problem into vector
  /// `b`.
  /// @param[in,out] b The vector to assemble the residual into
  /// @param[in] c The coefficients used in kernel. Assumed to be
  /// ordered as mu, lmbda, h, gap, normals, test_fn, u, u_opposite.
  /// @param[in] w The constants used in kernel. Assumed to be ordered as
  /// `gamma`, `theta`.
  /// @param[in] coordinate_dofs The physical coordinates of cell. Assumed to
  /// be padded to 3D, (shape (num_nodes, 3)).
  kernel_fn<PetscScalar> poisson_rhs
<<<<<<< HEAD
      = [kd, gdim, bs,
=======
      = [kd, gdim,
>>>>>>> 4455cdb0
         ndofs_cell](std::vector<std::vector<PetscScalar>>& b,
                     std::span<const PetscScalar> c, const PetscScalar* w,
                     const double* coordinate_dofs,
                     const std::size_t facet_index, const std::size_t num_links,
                     std::span<const std::int32_t> q_indices)
  {
    // Retrieve some data from kd
    auto tdim = std::size_t(kd.tdim());

    // NOTE: DOLFINx has 3D input coordinate dofs
    cmdspan2_t coord(coordinate_dofs, kd.num_coordinate_dofs(), 3);

    // Create data structures for jacobians
    // We allocate more memory than required, but its better for the compiler
    std::array<double, 9> Jb;
    mdspan2_t J(Jb.data(), gdim, tdim);
    std::array<double, 9> Kb;
    mdspan2_t K(Kb.data(), tdim, gdim);
    std::array<double, 6> J_totb;
    mdspan2_t J_tot(J_totb.data(), gdim, tdim - 1);
    double detJ = 0;
    std::array<double, 18> detJ_scratch;

    // Normal vector on physical facet at a single quadrature point
    std::array<double, 3> n_phys;

    // Pre-compute jacobians and normals for affine meshes
    if (kd.affine())
    {
      detJ = kd.compute_first_facet_jacobian(facet_index, J, K, J_tot,
                                             detJ_scratch, coord);

      dolfinx_contact::physical_facet_normal(
          std::span(n_phys.data(), gdim), K,
          stdex::submdspan(kd.facet_normals(), facet_index,
                           MDSPAN_IMPL_STANDARD_NAMESPACE::full_extent));
    }

    // Extract constants used inside quadrature loop
    double gamma = w[0] / c[0]; // gamma/h
    double theta = w[1];
    double kdt = c[1];

    // Extract reference to the tabulated basis function
    cmdspan2_t phi = kd.phi();
    cmdspan3_t dphi = kd.dphi();

    // Extract reference to quadrature weights for the local facet
    std::span<const double> weights = kd.weights(facet_index);

    // Temporary data structures used inside quadrature loop
    double avg_grad_T_n = 0;
    double jump_T = 0;
    double grad_v_n;

    // Loop over quadrature points
    std::array<std::size_t, 2> q_offset
        = {kd.qp_offsets(facet_index), kd.qp_offsets(facet_index + 1)};
    const std::size_t num_points = q_offset.back() - q_offset.front();
    for (auto q : q_indices)
    {
      const std::size_t q_pos = q_offset.front() + q;

      // Update Jacobian and physical normal
      detJ = kd.update_jacobian(q, facet_index, detJ, J, K, J_tot, detJ_scratch,
                                coord);
      kd.update_normal(std::span(n_phys.data(), gdim), K, facet_index);

      // compute [[u]] = jump(u) = u - u_opp
      std::size_t offset_gradu_opp = kd.offsets(6) + q * gdim;
      std::size_t offset_gradu = kd.offsets(4) + q * gdim;
      jump_T = c[kd.offsets(3) + q] - c[kd.offsets(5) + q];
      avg_grad_T_n = 0;
      for (std::size_t j = 0; j < gdim; ++j)
        avg_grad_T_n += 0.5 * (c[offset_gradu + j] + c[offset_gradu_opp + j])
                        * n_phys[j];
      const double w0 = 0.5 * weights[q] * detJ * kdt;

      // Fill contributions of facet with itself

      for (std::size_t i = 0; i < ndofs_cell; i++)
      {
        // Compute inner(grad(v), n_phys)
        grad_v_n = 0;
        for (std::size_t j = 0; j < gdim; ++j)
          for (std::size_t k = 0; k < tdim; ++k)
            grad_v_n += K(k, j) * dphi(k, q_pos, i) * n_phys[j];

        // - inner(avg(grad(T)), n_phys) * v + gamma * [[T]] *v
        // -theta * 0.5 * inner(grad (v), n_phys) * [[T]]
        b[0][i] += (-avg_grad_T_n + gamma * jump_T) * phi(q_pos, i) * w0
                   - theta * 0.5 * grad_v_n * jump_T * w0;

        // entries corresponding to v on the other surface
        for (std::size_t k = 0; k < num_links; k++)
        {
          std::size_t index = kd.offsets(1) + k * num_points * ndofs_cell
                              + i * num_points + q;

          // inner(avg(grad(T)), n_phys) * v_opp - gamma * [[T]] *v_opp
          b[k + 1][i] += (avg_grad_T_n - gamma * jump_T) * c[index] * w0;

          index = kd.offsets(2) + k * num_points * ndofs_cell * gdim
                  + i * gdim * num_points + q * gdim;
          // -theta * 0.5 * inner(grad (v_opp), n_phys) * [[T]]
          for (std::size_t g = 0; g < gdim; ++g)
            b[k + 1][i]
                += -0.5 * theta * c[index + g] * n_phys[g] * jump_T * w0;
        }
      }
    }
  };

  /// @brief Assemble kernel for Jacobian (LHS) for gluing two problems with
  /// Nitsche
  ///
  /// Assemble of the residual of the unbiased contact problem into matrix
  /// `A`.
  /// @param[in,out] A The matrix to assemble the Jacobian into
  /// @param[in] c The coefficients used in kernel. Assumed to be
  /// ordered as mu, lmbda, h, gap, normals, test_fn, u, u_opposite.
  /// @param[in] w The constants used in kernel. Assumed to be ordered as
  /// `gamma`, `theta`.
  /// @param[in] coordinate_dofs The physical coordinates of cell. Assumed
  /// to be padded to 3D, (shape (num_nodes, 3)).
  kernel_fn<PetscScalar> poisson_jac
<<<<<<< HEAD
      = [kd, gdim, bs, ndofs_cell](
=======
      = [kd, gdim, ndofs_cell](
>>>>>>> 4455cdb0
            std::vector<std::vector<PetscScalar>>& A, std::span<const double> c,
            const double* w, const double* coordinate_dofs,
            const std::size_t facet_index, const std::size_t num_links,
            std::span<const std::int32_t> q_indices)
  {
    // Retrieve some data from kd
    auto tdim = std::size_t(kd.tdim());
    // NOTE: DOLFINx has 3D input coordinate dofs
    cmdspan2_t coord(coordinate_dofs, kd.num_coordinate_dofs(), 3);

    // Create data structures for jacobians
    // We allocate more memory than required, but its better for the compiler
    std::array<double, 9> Jb;
    mdspan2_t J(Jb.data(), gdim, tdim);
    std::array<double, 9> Kb;
    mdspan2_t K(Kb.data(), tdim, gdim);
    std::array<double, 6> J_totb;
    mdspan2_t J_tot(J_totb.data(), gdim, tdim - 1);
    double detJ = 0;
    std::array<double, 18> detJ_scratch;

    // Normal vector on physical facet at a single quadrature point
    std::array<double, 3> n_phys;

    // Pre-compute jacobians and normals for affine meshes
    if (kd.affine())
    {
      detJ = kd.compute_first_facet_jacobian(facet_index, J, K, J_tot,
                                             detJ_scratch, coord);

      dolfinx_contact::physical_facet_normal(
          std::span(n_phys.data(), gdim), K,
          stdex::submdspan(kd.facet_normals(), facet_index,
                           MDSPAN_IMPL_STANDARD_NAMESPACE::full_extent));
    }
    // Extract constants used inside quadrature loop
    double gamma = w[0] / c[0]; // gamma/h
    double theta = w[1];
    double kdt = c[1];

    // Extract reference to the tabulated basis function
    cmdspan2_t phi = kd.phi();
    cmdspan3_t dphi = kd.dphi();

    // Extract reference to quadrature weights for the local facet
    std::span<const double> weights = kd.weights(facet_index);

    // Temporary data structures used inside quadrature loop
    double grad_v_n;
    double grad_w_n;

    // Loop over quadrature points
    std::array<std::size_t, 2> q_offset
        = {kd.qp_offsets(facet_index), kd.qp_offsets(facet_index + 1)};
    const std::size_t num_points = q_offset.back() - q_offset.front();
    for (auto q : q_indices)
    {
      const std::size_t q_pos = q_offset.front() + q;
      // Update Jacobian and physical normal
      detJ = kd.update_jacobian(q, facet_index, detJ, J, K, J_tot, detJ_scratch,
                                coord);
      kd.update_normal(std::span(n_phys.data(), gdim), K, facet_index);

      const double w0 = 0.5 * weights[q] * detJ * kdt;
      for (std::size_t j = 0; j < ndofs_cell; j++)
      {
        // Compute inner(grad(w), n_phys)
        grad_w_n = 0;
        for (std::size_t l = 0; l < gdim; ++l)
          for (std::size_t k = 0; k < tdim; ++k)
            grad_w_n += K(k, l) * dphi(k, q_pos, j) * n_phys[l];

        for (std::size_t i = 0; i < ndofs_cell; i++)
        {
          // Compute inner(grad(v), n_phys)
          grad_v_n = 0;
          for (std::size_t l = 0; l < gdim; ++l)
            for (std::size_t k = 0; k < tdim; ++k)
              grad_v_n += K(k, l) * dphi(k, q_pos, i) * n_phys[l];
          // - 0.5 * inner(grad(w), n_phys) * v + gamma * w *v
          // -theta * 0.5 * inner(grad (v), n_phys) * w
          A[0][i * ndofs_cell + j]
              += (-0.5 * grad_w_n + gamma * phi(q_pos, j)) * phi(q_pos, i) * w0
                 - theta * 0.5 * grad_v_n * phi(q_pos, j) * w0;

          for (std::size_t k = 0; k < num_links; k++)
          {
            std::size_t index_w = kd.offsets(1) + k * num_points * ndofs_cell
                                  + j * num_points + q;
            std::size_t index_v = kd.offsets(1) + k * num_points * ndofs_cell
                                  + i * num_points + q;

            // - gamma * w_opp * v + theta * 0.5 * inner(grad (v), n_phys) *
            // w_opp
            A[3 * k + 1][i * ndofs_cell + j]
                += (-gamma * phi(q_pos, i) + theta * 0.5 * grad_v_n)
                   * c[index_w] * w0;
            // + 0.5 * inner(grad(w), n_phys) * v_opp - gamma * w * v_opp
            A[3 * k + 2][i * ndofs_cell + j]
                += (0.5 * grad_w_n - gamma * phi(q_pos, j)) * c[index_v] * w0;
            // + gamma inner(u_opp, v_opp)
            A[3 * k + 3][i * ndofs_cell + j]
                += gamma * c[index_w] * c[index_v] * w0;

            std::size_t index_w_grad = kd.offsets(2)
                                       + k * num_points * ndofs_cell * gdim
                                       + j * gdim * num_points + q * gdim;
            std::size_t index_v_grad = kd.offsets(2)
                                       + k * num_points * ndofs_cell * gdim
                                       + i * gdim * num_points + q * gdim;
            for (std::size_t g = 0; g < gdim; ++g)
            {
              // - 0.5 * inner(grad(w_opp), n_phys) * v
              A[3 * k + 1][i * ndofs_cell + j] += -0.5 * c[index_w_grad + g]
                                                  * n_phys[g] * phi(q_pos, i)
                                                  * w0;
              // -theta * 0.5 * inner(grad (v_opp), n_phys) * w
              A[3 * k + 2][i * ndofs_cell + j]
                  += -theta * 0.5 * c[index_v_grad + g] * n_phys[g]
                     * phi(q_pos, j) * w0;
              // + 0.5 * inner(grad(w_opp), n_phys) * v_opp
              // +theta * 0.5 * inner(grad (v_opp), n_phys) * w_opp
              A[3 * k + 3][i * ndofs_cell + j]
                  += 0.5 * c[index_w_grad + g] * n_phys[g] * c[index_v] * w0
                     + theta * 0.5 * c[index_v_grad + g] * n_phys[g]
                           * c[index_w] * w0;
            }
          }
        }
      }
    }
  };
  switch (type)
  {
  case dolfinx_contact::Kernel::MeshTieRhs:
    return poisson_rhs;
  case dolfinx_contact::Kernel::MeshTieJac:
    return poisson_jac;
  default:
    throw std::invalid_argument("Unrecognized kernel");
  }
}<|MERGE_RESOLUTION|>--- conflicted
+++ resolved
@@ -357,21 +357,12 @@
     dolfinx_contact::Kernel type,
     std::shared_ptr<const dolfinx::fem::FunctionSpace<double>> V,
     std::shared_ptr<const dolfinx_contact::QuadratureRule> quadrature_rule,
-<<<<<<< HEAD
-    const std::size_t max_links, std::vector<std::size_t> cstrides)
-=======
     const std::vector<std::size_t>& cstrides)
->>>>>>> 4455cdb0
 {
   std::shared_ptr<const dolfinx::mesh::Mesh<double>> mesh = V->mesh();
   assert(mesh);
   const std::size_t gdim = mesh->geometry().dim(); // geometrical dimension
-<<<<<<< HEAD
-  const std::size_t bs = V->dofmap()->bs();
-  if (bs != 1)
-=======
   if (V->dofmap()->bs() != 1)
->>>>>>> 4455cdb0
   {
     throw std::invalid_argument(
         "This kernel is expecting a variable with bs=1");
@@ -394,11 +385,7 @@
   /// @param[in] coordinate_dofs The physical coordinates of cell. Assumed to
   /// be padded to 3D, (shape (num_nodes, 3)).
   kernel_fn<PetscScalar> poisson_rhs
-<<<<<<< HEAD
-      = [kd, gdim, bs,
-=======
       = [kd, gdim,
->>>>>>> 4455cdb0
          ndofs_cell](std::vector<std::vector<PetscScalar>>& b,
                      std::span<const PetscScalar> c, const PetscScalar* w,
                      const double* coordinate_dofs,
@@ -525,11 +512,7 @@
   /// @param[in] coordinate_dofs The physical coordinates of cell. Assumed
   /// to be padded to 3D, (shape (num_nodes, 3)).
   kernel_fn<PetscScalar> poisson_jac
-<<<<<<< HEAD
-      = [kd, gdim, bs, ndofs_cell](
-=======
       = [kd, gdim, ndofs_cell](
->>>>>>> 4455cdb0
             std::vector<std::vector<PetscScalar>>& A, std::span<const double> c,
             const double* w, const double* coordinate_dofs,
             const std::size_t facet_index, const std::size_t num_links,
