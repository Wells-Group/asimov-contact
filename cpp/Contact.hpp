--- conflicted
+++ resolved
@@ -32,31 +32,15 @@
   /// @param[in] marker The meshtags defining the contact surfaces
   /// @param[in] surface_0 Value of the meshtag marking the first surface
   /// @param[in] surface_1 Value of the meshtag marking the first surface
-<<<<<<< HEAD
-  Contact(std::shared_ptr<dolfinx::mesh::MeshTags<std::int32_t>> marker, int surface_0,
-          int surface_1, std::shared_ptr<dolfinx::fem::FunctionSpace> V)
-=======
   Contact(std::shared_ptr<dolfinx::mesh::MeshTags<std::int32_t>> marker,
           int surface_0, int surface_1,
           std::shared_ptr<dolfinx::fem::FunctionSpace> V)
->>>>>>> 2171f96d
       : _marker(marker), _surface_0(surface_0), _surface_1(surface_1), _V(V)
   {
     _facet_0 = marker->find(_surface_0);
     _facet_1 = marker->find(_surface_1);
   }
 
-<<<<<<< HEAD
-  // Return Adjacency list of closest facet on surface_1 for every quadrature point in _qp_phys_0
-  // (quadrature points on every facet of surface_0)
-  const std::shared_ptr<dolfinx::graph::AdjacencyList<std::int32_t>> map_0_to_1() const
-  {
-    return _map_0_to_1;
-  }
-  // Return Adjacency list of closest facet on surface_0 for every quadrature point in _qp_phys_1
-  // (quadrature points on every facet of surface_1)
-  const std::shared_ptr<dolfinx::graph::AdjacencyList<std::int32_t>> map_1_to_0() const
-=======
   // Return Adjacency list of closest facet on surface_1 for every quadrature
   // point in _qp_phys_0 (quadrature points on every facet of surface_0)
   const std::shared_ptr<dolfinx::graph::AdjacencyList<std::int32_t>>
@@ -68,7 +52,6 @@
   // point in _qp_phys_1 (quadrature points on every facet of surface_1)
   const std::shared_ptr<dolfinx::graph::AdjacencyList<std::int32_t>>
   map_1_to_0() const
->>>>>>> 2171f96d
   {
     return _map_1_to_0;
   }
@@ -82,21 +65,12 @@
   const int quadrature_degree() const { return _quadrature_degree; }
   void set_quadrature_degree(int deg) { _quadrature_degree = deg; }
 
-<<<<<<< HEAD
   // quadrature points on physical facet for each facet on surface 0
   std::vector<xt::xtensor<double, 2>> qp_phys_0() { return _qp_phys_0; }
   // quadrature points on physical facet for each facet on surface 1
   std::vector<xt::xtensor<double, 2>> qp_phys_1() { return _qp_phys_1; }
 
   // Return meshtags
-  std::shared_ptr<dolfinx::mesh::MeshTags<std::int32_t>> meshtags() const { return _marker; }
-
-  /// Tabulate the basis function at the quadrature points _qp_ref_facet
-  /// creates and fills _phi_ref_facets
-  std::vector<xt::xtensor<double, 2>> tabulate_on_ref_cell(basix::FiniteElement element)
-  {
-=======
-  // Return meshtags
   std::shared_ptr<dolfinx::mesh::MeshTags<std::int32_t>> meshtags() const
   {
     return _marker;
@@ -107,7 +81,6 @@
   std::vector<xt::xtensor<double, 2>>
   tabulate_on_ref_cell(basix::FiniteElement element)
   {
->>>>>>> 2171f96d
 
     // Create _phi_ref_facets
     std::uint32_t num_facets = _qp_ref_facet.size();
@@ -115,14 +88,6 @@
     std::vector<xt::xtensor<double, 2>> phi;
     phi.reserve(num_facets);
 
-<<<<<<< HEAD
-    // Tabulate basis functions at quadrature points _qp_ref_facet for each facet of the reference
-    // cell. Fill _phi_ref_facets
-    for (int i = 0; i < num_facets; ++i)
-    {
-      auto cell_tab = element.tabulate(0, _qp_ref_facet[i]);
-      const xt::xtensor<double, 2> _phi_i = xt::view(cell_tab, 0, xt::all(), xt::all(), 0);
-=======
     // Tabulate basis functions at quadrature points _qp_ref_facet for each
     // facet of the reference cell. Fill _phi_ref_facets
     for (int i = 0; i < num_facets; ++i)
@@ -130,20 +95,14 @@
       auto cell_tab = element.tabulate(0, _qp_ref_facet[i]);
       const xt::xtensor<double, 2> _phi_i
           = xt::view(cell_tab, 0, xt::all(), xt::all(), 0);
->>>>>>> 2171f96d
       phi.push_back(_phi_i);
     }
     return phi;
   }
 
-<<<<<<< HEAD
-  /// Compute push forward of quadrature points _qp_ref_facet to the physical facet for
-  /// each facet in _facet_"origin_meshtag" Creates and fills _qp_phys_"origin_meshtag"
-=======
   /// Compute push forward of quadrature points _qp_ref_facet to the physical
   /// facet for each facet in _facet_"origin_meshtag" Creates and fills
   /// _qp_phys_"origin_meshtag"
->>>>>>> 2171f96d
   /// @param[in] origin_meshtag flag to choose between surface_0 and  surface_1
   void create_q_phys(int origin_meshtag)
   {
@@ -177,13 +136,8 @@
       q_phys_pt = &_qp_phys_1;
     }
     q_phys_pt->clear();
-<<<<<<< HEAD
-    // push forward of quadrature points _qp_ref_facet to physical facet for each facet in
-    // _facet_"origin_meshtag"
-=======
     // push forward of quadrature points _qp_ref_facet to physical facet for
     // each facet in _facet_"origin_meshtag"
->>>>>>> 2171f96d
     for (int i = 0; i < (*puppet_facets).size(); ++i)
     {
       int facet = (*puppet_facets)[i]; // extract facet
@@ -195,15 +149,6 @@
       // find local index of facet
       auto facets = c_to_f->links(cell);
       auto local_facet = std::find(facets.begin(), facets.end(), facet);
-<<<<<<< HEAD
-      const std::int32_t local_index = std::distance(facets.data(), local_facet);
-
-      // extract local dofs
-      auto x_dofs = x_dofmap.links(cell);
-      auto coordinate_dofs = xt::view(mesh_geometry, xt::keep(x_dofs), xt::range(0, gdim));
-      xt::xtensor<double, 2> q_phys(
-          {_qp_ref_facet[local_index].shape(0), _qp_ref_facet[local_index].shape(1)});
-=======
       const std::int32_t local_index
           = std::distance(facets.data(), local_facet);
 
@@ -213,7 +158,6 @@
           = xt::view(mesh_geometry, xt::keep(x_dofs), xt::range(0, gdim));
       xt::xtensor<double, 2> q_phys({_qp_ref_facet[local_index].shape(0),
                                      _qp_ref_facet[local_index].shape(1)});
->>>>>>> 2171f96d
 
       // push forward of quadrature points _qp_ref_facet to the physical facet
       cmap.push_forward(q_phys, coordinate_dofs, _phi_ref_facets[local_index]);
@@ -221,14 +165,9 @@
     }
   }
 
-<<<<<<< HEAD
-  /// Compute closest candidate_facet for each quadrature point in _qp_phys_"origin_meshtag"
-  /// This is saved as an adjacency list _map_0_to_1 or _map_1_to_0
-=======
   /// Compute closest candidate_facet for each quadrature point in
   /// _qp_phys_"origin_meshtag" This is saved as an adjacency list _map_0_to_1
   /// or _map_1_to_0
->>>>>>> 2171f96d
   void create_distance_map(int origin_meshtag)
   {
 
@@ -239,30 +178,19 @@
     const int fdim = tdim - 1;
 
     // Create _qp_ref_facet (quadrature points on reference facet)
-<<<<<<< HEAD
-    dolfinx_cuas::QuadratureRule q_rule(mesh->topology().cell_type(), _quadrature_degree, fdim);
-    _qp_ref_facet = q_rule.points();
-
-    // Tabulate basis function on reference cell (_phi_ref_facets)// Create coordinate element
-=======
     dolfinx_cuas::QuadratureRule q_rule(mesh->topology().cell_type(),
                                         _quadrature_degree, fdim);
     _qp_ref_facet = q_rule.points();
 
     // Tabulate basis function on reference cell (_phi_ref_facets)// Create
     // coordinate element
->>>>>>> 2171f96d
     // FIXME: For higher order geometry need basix element public in mesh
     // auto degree = mesh->geometry().cmap()._element->degree;
     int degree = 1;
     auto dolfinx_cell = mesh->topology().cell_type();
     auto coordinate_element = basix::create_element(
-<<<<<<< HEAD
-        basix::element::family::P, dolfinx::mesh::cell_type_to_basix_type(dolfinx_cell), degree,
-=======
         basix::element::family::P,
         dolfinx::mesh::cell_type_to_basix_type(dolfinx_cell), degree,
->>>>>>> 2171f96d
         basix::element::lagrange_variant::equispaced);
     _phi_ref_facets = tabulate_on_ref_cell(coordinate_element);
 
@@ -287,101 +215,12 @@
       puppet_facets = &_facet_1;
       candidate_facets = &_facet_0;
       q_phys_pt = &_qp_phys_1;
-<<<<<<< HEAD
-    }
-    // Create midpoint tree as compute_closest_entity will be called many times
-    dolfinx::geometry::BoundingBoxTree master_bbox(*mesh, fdim, (*candidate_facets));
-    auto master_midpoint_tree
-        = dolfinx::geometry::create_midpoint_tree(*mesh, fdim, (*candidate_facets));
-
-    std::vector<std::int32_t> data; // will contain closest candidate facet
-    std::vector<std::int32_t> offset(1);
-    offset[0] = 0;
-    for (int i = 0; i < (*puppet_facets).size(); ++i)
-    {
-      // FIXME: This does not work for prism meshes
-      for (int j = 0; j < (*q_phys_pt)[0].shape(0); ++j)
-      {
-        for (int k = 0; k < gdim; ++k)
-          point[k] = (*q_phys_pt)[i](j, k);
-        // Find initial search radius R = intermediate_result.second
-        std::pair<int, double> intermediate_result
-            = dolfinx::geometry::compute_closest_entity(master_midpoint_tree, point, *mesh);
-        // Find closest facet to point
-        std::pair<int, double> search_result = dolfinx::geometry::compute_closest_entity(
-            master_bbox, point, *mesh, intermediate_result.second);
-        data.push_back(search_result.first);
-      }
-      offset.push_back(data.size());
-    }
-
-    // save as an adjacency list _map_0_to_1 or _map_1_to_0
-    if (origin_meshtag == 0)
-      _map_0_to_1 = std::make_shared<dolfinx::graph::AdjacencyList<std::int32_t>>(data, offset);
-    else
-      _map_1_to_0 = std::make_shared<dolfinx::graph::AdjacencyList<std::int32_t>>(data, offset);
-  }
-
-  /// Compute closest candidate_facet for each quadrature point in _qp_phys_"origin_meshtag"
-  /// This is saved as an adjacency list _map_0_to_1 or _map_1_to_0
-  std::shared_ptr<dolfinx::graph::AdjacencyList<std::int32_t>>
-  update_distance_map(int origin_meshtag, const xtl::span<const PetscScalar> du)
-  {
-
-    // Mesh info
-    auto mesh = _marker->mesh();
-    const int gdim = mesh->geometry().dim();
-    const int tdim = mesh->topology().dim();
-    const int fdim = tdim - 1;
-
-    // Create _qp_ref_facet (quadrature points on reference facet)
-    dolfinx_cuas::QuadratureRule q_rule(mesh->topology().cell_type(), _quadrature_degree, fdim);
-    _qp_ref_facet = q_rule.points();
-
-    // Tabulate basis function on reference cell (_phi_ref_facets)// Create coordinate element
-    // FIXME: For higher order geometry need basix element public in mesh
-    // auto degree = mesh->geometry().cmap()._element->degree;
-    int degree = 1;
-    auto dolfinx_cell = mesh->topology().cell_type();
-    auto coordinate_element = basix::create_element(
-        basix::element::family::P, dolfinx::mesh::cell_type_to_basix_type(dolfinx_cell), degree,
-        basix::element::lagrange_variant::equispaced);
-    _phi_ref_facets = tabulate_on_ref_cell(coordinate_element);
-
-    // Compute quadrature points on physical facet _qp_phys_"origin_meshtag"
-    create_q_phys(origin_meshtag);
-
-    std::array<double, 3> point;
-    point[2] = 0;
-
-    // assign puppet_ and candidate_facets
-    std::vector<int32_t>* candidate_facets;
-    std::vector<int32_t>* puppet_facets;
-    std::vector<xt::xtensor<double, 2>>* q_phys_pt;
-    if (origin_meshtag == 0)
-    {
-      puppet_facets = &_facet_0;
-      candidate_facets = &_facet_1;
-      q_phys_pt = &_qp_phys_0;
-    }
-    else
-    {
-      puppet_facets = &_facet_1;
-      candidate_facets = &_facet_0;
-      q_phys_pt = &_qp_phys_1;
-    }
-    // Create midpoint tree as compute_closest_entity will be called many times
-    dolfinx::geometry::BoundingBoxTree master_bbox(*mesh, fdim, (*candidate_facets));
-    auto master_midpoint_tree
-        = dolfinx::geometry::create_midpoint_tree(*mesh, fdim, (*candidate_facets));
-=======
     }
     // Create midpoint tree as compute_closest_entity will be called many times
     dolfinx::geometry::BoundingBoxTree master_bbox(*mesh, fdim,
                                                    (*candidate_facets));
     auto master_midpoint_tree = dolfinx::geometry::create_midpoint_tree(
         *mesh, fdim, (*candidate_facets));
->>>>>>> 2171f96d
 
     std::vector<std::int32_t> data; // will contain closest candidate facet
     std::vector<std::int32_t> offset(1);
@@ -392,54 +231,6 @@
       for (int j = 0; j < (*q_phys_pt)[0].shape(0); ++j)
       {
         for (int k = 0; k < gdim; ++k)
-<<<<<<< HEAD
-          point[k] = (*q_phys_pt)[i](j, k) + du[i * (*q_phys_pt)[0].shape(0) * gdim + j * gdim + k];
-        // Find initial search radius R = intermediate_result.second
-        std::pair<int, double> intermediate_result
-            = dolfinx::geometry::compute_closest_entity(master_midpoint_tree, point, *mesh);
-        // Find closest facet to point
-        std::pair<int, double> search_result = dolfinx::geometry::compute_closest_entity(
-            master_bbox, point, *mesh, intermediate_result.second);
-        data.push_back(search_result.first);
-      }
-      offset.push_back(data.size());
-    }
-
-    // save as an adjacency list _map_0_to_1 or _map_1_to_0
-    return std::make_shared<dolfinx::graph::AdjacencyList<std::int32_t>>(data, offset);
-  }
-
-  /// Compute and pack the gap function for each quadrature point the set of facets.
-  /// For a set of facets; go through the quadrature points on each facet find the closest facet on
-  /// the other surface and compute the distance vector
-  /// @param[in] orgin_meshtag - surface on which to integrate
-  /// @param[out] c - gap packed on facets. c[i*cstride +  gdim * k+ j] contains the jth component
-  /// of the Gap on the ith facet at kth quadrature point
-  std::pair<std::vector<PetscScalar>, int> pack_gap(int origin_meshtag)
-  {
-    // Mesh info
-    auto mesh = _marker->mesh();             // mesh
-    const int gdim = mesh->geometry().dim(); // geometrical dimension
-    const int tdim = mesh->topology().dim();
-    const int fdim = tdim - 1;
-    const xt::xtensor<double, 2>& mesh_geometry = mesh->geometry().x();
-    std::vector<int32_t>* puppet_facets;
-    std::shared_ptr<dolfinx::graph::AdjacencyList<std::int32_t>> map;
-    std::vector<xt::xtensor<double, 2>>* q_phys_pt;
-
-    // Select which side of the contact interface to loop from and get the correct map
-    if (origin_meshtag == 0)
-    {
-      puppet_facets = &_facet_0;
-      map = _map_0_to_1;
-      q_phys_pt = &_qp_phys_0;
-    }
-    else
-    {
-      puppet_facets = &_facet_1;
-      map = _map_1_to_0;
-      q_phys_pt = &_qp_phys_1;
-=======
           point[k] = (*q_phys_pt)[i](j, k);
         // Find initial search radius R = intermediate_result.second
         std::pair<int, double> intermediate_result
@@ -452,70 +243,10 @@
         data.push_back(search_result.first);
       }
       offset.push_back(data.size());
->>>>>>> 2171f96d
     }
     const std::int32_t num_facets = (*puppet_facets).size();
     const std::int32_t num_q_point = _qp_ref_facet[0].shape(1);
 
-<<<<<<< HEAD
-    // Pack gap function for each quadrature point on each facet
-    std::vector<PetscScalar> c(num_facets * num_q_point * gdim, 0.0);
-    const int cstride = num_q_point * gdim;
-    xt::xtensor<double, 2> point = {{0, 0, 0}};
-
-    for (int i = 0; i < num_facets; ++i)
-    {
-      auto master_facets = map->links(i);
-      auto master_facet_geometry
-          = dolfinx::mesh::entities_to_geometry(*mesh, fdim, master_facets, false);
-      int offset = i * cstride;
-      for (int j = 0; j < map->num_links(i); ++j)
-      {
-        // Get quadrature points in physical space for the ith facet, jth quadrature point
-        for (int k = 0; k < gdim; k++)
-          point(0, k) = (*q_phys_pt)[i](j, k);
-
-        // Get the coordinates of the geometry on the other interface, and compute the distance of
-        // the convex hull created by the points
-        auto master_facet = xt::view(master_facet_geometry, j, xt::all());
-        auto master_coords = xt::view(mesh_geometry, xt::keep(master_facet), xt::all());
-        auto dist_vec = dolfinx::geometry::compute_distance_gjk(master_coords, point);
-
-        // Add distance vector to coefficient array
-        for (int k = 0; k < gdim; k++)
-          c[offset + j * gdim + k] -= dist_vec(k);
-      }
-    }
-    return {std::move(c), cstride};
-  }
-
-  /// Compute and pack the gap function for each quadrature point the set of facets.
-  /// For a set of facets; go through the quadrature points on each facet find the closest facet on
-  /// the other surface and compute the distance vector
-  /// @param[in] orgin_meshtag - surface on which to integrate
-  /// @param[in] du - displacement applied to contact surface before computing distance, assumes
-  /// that du and c are the same size/structure
-  /// @param[out] c - gap packed on facets. c[i*cstride +  gdim * k+ j] contains the jth component
-  /// of the Gap on the ith facet at kth quadrature point
-  std::pair<std::vector<PetscScalar>, int> pack_gap_update(int origin_meshtag,
-                                                           const xtl::span<const PetscScalar> du)
-  {
-    // Mesh info
-    auto mesh = _marker->mesh();             // mesh
-    const int gdim = mesh->geometry().dim(); // geometrical dimension
-    const int tdim = mesh->topology().dim();
-    const int fdim = tdim - 1;
-    const xt::xtensor<double, 2>& mesh_geometry = mesh->geometry().x();
-    std::vector<int32_t>* puppet_facets;
-    std::shared_ptr<dolfinx::graph::AdjacencyList<std::int32_t>> map
-        = update_distance_map(origin_meshtag, du);
-    std::vector<xt::xtensor<double, 2>>* q_phys_pt;
-
-    // Select which side of the contact interface to loop from and get the correct map
-    if (origin_meshtag == 0)
-    {
-      puppet_facets = &_facet_0;
-=======
     // save as an adjacency list _map_0_to_1 or _map_1_to_0
     if (origin_meshtag == 0)
       _map_0_to_1
@@ -552,45 +283,16 @@
     {
       puppet_facets = &_facet_0;
       map = _map_0_to_1;
->>>>>>> 2171f96d
       q_phys_pt = &_qp_phys_0;
     }
     else
     {
       puppet_facets = &_facet_1;
-<<<<<<< HEAD
-=======
       map = _map_1_to_0;
->>>>>>> 2171f96d
       q_phys_pt = &_qp_phys_1;
     }
     const std::int32_t num_facets = (*puppet_facets).size();
     const std::int32_t num_q_point = _qp_ref_facet[0].shape(1);
-<<<<<<< HEAD
-
-    // Pack gap function for each quadrature point on each facet
-    std::vector<PetscScalar> c(num_facets * num_q_point * gdim, 0.0);
-    const int cstride = num_q_point * gdim;
-    xt::xtensor<double, 2> point = {{0, 0, 0}};
-    for (int i = 0; i < num_facets; ++i)
-    {
-      auto master_facets = map->links(i);
-      auto master_facet_geometry
-          = dolfinx::mesh::entities_to_geometry(*mesh, fdim, master_facets, false);
-      int offset = i * cstride;
-      for (int j = 0; j < map->num_links(i); ++j)
-      {
-
-        // Get quadrature points in physical space for the ith facet, jth quadrature point
-        for (int k = 0; k < gdim; k++)
-          point(0, k) = (*q_phys_pt)[i](j, k) + du[offset + j * gdim + k];
-
-        // Get the coordinates of the geometry on the other interface, and compute the distance of
-        // the convex hull created by the points
-        auto master_facet = xt::view(master_facet_geometry, j, xt::all());
-        auto master_coords = xt::view(mesh_geometry, xt::keep(master_facet), xt::all());
-        auto dist_vec = dolfinx::geometry::compute_distance_gjk(master_coords, point);
-=======
 
     // Pack gap function for each quadrature point on each facet
     std::vector<PetscScalar> c(num_facets * num_q_point * gdim, 0.0);
@@ -617,7 +319,6 @@
             = xt::view(mesh_geometry, xt::keep(master_facet), xt::all());
         auto dist_vec
             = dolfinx::geometry::compute_distance_gjk(master_coords, point);
->>>>>>> 2171f96d
 
         // Add distance vector to coefficient array
         for (int k = 0; k < gdim; k++)
@@ -626,25 +327,15 @@
     }
     return {std::move(c), cstride};
   }
-<<<<<<< HEAD
-=======
-
->>>>>>> 2171f96d
   /// Pack gap with rigid surface defined by x[gdim-1] = -g.
   /// g_vec = zeros(gdim), g_vec[gdim-1] = -g
   /// Gap = x - g_vec
   /// @param[in] orgin_meshtag - surface on which to integrate
   /// @param[in] g - defines location of plane
-<<<<<<< HEAD
-  /// @param[out] c - gap packed on facets. c[i, gdim * k+ j] contains the jth component of the Gap
-  /// on the ith facet at kth quadrature point
-  std::pair<std::vector<PetscScalar>, int> pack_gap_plane(int origin_meshtag, double g)
-=======
   /// @param[out] c - gap packed on facets. c[i, gdim * k+ j] contains the jth
   /// component of the Gap on the ith facet at kth quadrature point
   std::pair<std::vector<PetscScalar>, int> pack_gap_plane(int origin_meshtag,
                                                           double g)
->>>>>>> 2171f96d
   {
     // Mesh info
     auto mesh = _marker->mesh();             // mesh
@@ -653,14 +344,6 @@
     const int fdim = tdim - 1;
     auto mesh_geometry = mesh->geometry().x();
     // Create _qp_ref_facet (quadrature points on reference facet)
-<<<<<<< HEAD
-    dolfinx_cuas::QuadratureRule facet_quadrature(_marker->mesh()->topology().cell_type(),
-                                                  _quadrature_degree, fdim);
-    _qp_ref_facet = facet_quadrature.points();
-    _qw_ref_facet = facet_quadrature.weights();
-
-    // Tabulate basis function on reference cell (_phi_ref_facets)// Create coordinate element
-=======
     dolfinx_cuas::QuadratureRule facet_quadrature(
         _marker->mesh()->topology().cell_type(), _quadrature_degree, fdim);
     _qp_ref_facet = facet_quadrature.points();
@@ -668,18 +351,13 @@
 
     // Tabulate basis function on reference cell (_phi_ref_facets)// Create
     // coordinate element
->>>>>>> 2171f96d
     // FIXME: For higher order geometry need basix element public in mesh
     // auto degree = mesh->geometry().cmap()._element->degree;
     int degree = 1;
     auto dolfinx_cell = _marker->mesh()->topology().cell_type();
     auto coordinate_element = basix::create_element(
-<<<<<<< HEAD
-        basix::element::family::P, dolfinx::mesh::cell_type_to_basix_type(dolfinx_cell), degree,
-=======
         basix::element::family::P,
         dolfinx::mesh::cell_type_to_basix_type(dolfinx_cell), degree,
->>>>>>> 2171f96d
         basix::element::lagrange_variant::equispaced);
 
     _phi_ref_facets = tabulate_on_ref_cell(coordinate_element);
@@ -720,17 +398,6 @@
 private:
   int _quadrature_degree = 3;
   std::shared_ptr<dolfinx::mesh::MeshTags<std::int32_t>> _marker;
-<<<<<<< HEAD
-  int _surface_0;                                  // meshtag value for surface 0
-  int _surface_1;                                  // meshtag value for surface 1
-  std::shared_ptr<dolfinx::fem::FunctionSpace> _V; // Function space
-
-  // Adjacency list of closest facet on surface_1 for every quadrature point in _qp_phys_0
-  // (quadrature points on every facet of surface_0)
-  std::shared_ptr<dolfinx::graph::AdjacencyList<std::int32_t>> _map_0_to_1;
-  // Adjacency list of closest facet on surface_0 for every quadrature point in _qp_phys_1
-  // (quadrature points on every facet of surface_1)
-=======
   int _surface_0; // meshtag value for surface 0
   int _surface_1; // meshtag value for surface 1
   std::shared_ptr<dolfinx::fem::FunctionSpace> _V; // Function space
@@ -740,7 +407,6 @@
   std::shared_ptr<dolfinx::graph::AdjacencyList<std::int32_t>> _map_0_to_1;
   // Adjacency list of closest facet on surface_0 for every quadrature point in
   // _qp_phys_1 (quadrature points on every facet of surface_1)
->>>>>>> 2171f96d
   std::shared_ptr<dolfinx::graph::AdjacencyList<std::int32_t>> _map_1_to_0;
   // quadrature points on physical facet for each facet on surface 0
   std::vector<xt::xtensor<double, 2>> _qp_phys_0;
