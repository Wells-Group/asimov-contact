// Copyright (C) 2021 Jørgen S. Dokken and Sarah Roggendorf
//
// This file is part of DOLFINx_CUAS
//
// SPDX-License-Identifier:    LGPL-3.0-or-later

#pragma once

#include <basix/cell.h>
#include <basix/finite-element.h>
#include <basix/quadrature.h>
#include <dolfinx.h>
#include <dolfinx/common/sort.h>
#include <dolfinx/geometry/BoundingBoxTree.h>
#include <dolfinx/geometry/utils.h>
#include <dolfinx/graph/AdjacencyList.h>
#include <dolfinx/mesh/Mesh.h>
#include <dolfinx/mesh/MeshTags.h>
#include <dolfinx/mesh/cell_types.h>
#include <dolfinx_contact/utils.hpp>
#include <dolfinx_cuas/QuadratureRule.hpp>
#include <dolfinx_cuas/math.hpp>
#include <dolfinx_cuas/utils.hpp>
#include <iostream>
#include <xtensor/xindex_view.hpp>
#include <xtl/xspan.hpp>

using contact_kernel_fn = std::function<void(
    std::vector<std::vector<PetscScalar>>&, const double*, const double*,
    const double*, const int*, const std::uint8_t*, const std::int32_t)>;
namespace dolfinx_contact
{
enum Kernel
{
  Rhs,
  Jac
};
class Contact
{
public:
  /// Constructor
  /// @param[in] marker The meshtags defining the contact surfaces
  /// @param[in] surface_0 Value of the meshtag marking the first surface
  /// @param[in] surface_1 Value of the meshtag marking the first surface
  Contact(std::shared_ptr<dolfinx::mesh::MeshTags<std::int32_t>> marker,
          int surface_0, int surface_1,
          std::shared_ptr<dolfinx::fem::FunctionSpace> V)
      : _marker(marker), _surface_0(surface_0), _surface_1(surface_1), _V(V)
  {
    auto mesh = _marker->mesh();
    const int gdim = mesh->geometry().dim(); // geometrical dimension
    const int tdim = mesh->topology().dim(); // topological dimension
    const int fdim = tdim - 1;               // topological dimension of facet
    const dolfinx::mesh::Topology& topology = mesh->topology();
    auto f_to_c = mesh->topology().connectivity(tdim - 1, tdim);
    assert(f_to_c);
    auto c_to_f = mesh->topology().connectivity(tdim, tdim - 1);
    assert(c_to_f);
    _facet_0 = marker->find(surface_0);
    _facet_1 = marker->find(surface_1);

    auto get_cell_indices = [c_to_f, f_to_c](std::vector<std::int32_t> facets)
    {
      int num_facets = facets.size();
      xt::xtensor<std::int32_t, 2> cell_facet_pairs
          = xt::zeros<std::int32_t>({num_facets, 2});
      for (int i = 0; i < num_facets; i++)
      {
        std::int32_t facet = facets[i];
        auto cells = f_to_c->links(facet);
        const std::int32_t cell = cells[0];
        // Find local facet index
        auto local_facets = c_to_f->links(cell);
        const auto it
            = std::find(local_facets.begin(), local_facets.end(), facet);
        assert(it != local_facets.end());
        const int facet_index = std::distance(local_facets.begin(), it);
        cell_facet_pairs(i, 0) = cell;
        cell_facet_pairs(i, 1) = facet_index;
      }
      return cell_facet_pairs;
    };

    _cell_facet_pairs_0 = get_cell_indices(_facet_0);
    _cell_facet_pairs_1 = get_cell_indices(_facet_1);
  }

  const std::vector<int32_t>& facet_0() const { return _facet_0; }
  const std::vector<int32_t>& facet_1() const { return _facet_1; }
  // Return meshtag value for surface_0
  const int surface_0() const { return _surface_0; }
  // Return mestag value for suface_1
  const int surface_1() const { return _surface_1; }
  // return quadrature degree
  const int quadrature_degree() const { return _quadrature_degree; }
  void set_quadrature_degree(int deg) { _quadrature_degree = deg; }

  // quadrature points on physical facet for each facet on surface 0
  std::vector<xt::xtensor<double, 2>> qp_phys_0() { return _qp_phys_0; }
  // quadrature points on physical facet for each facet on surface 1
  std::vector<xt::xtensor<double, 2>> qp_phys_1() { return _qp_phys_1; }

  // Return meshtags
  std::shared_ptr<dolfinx::mesh::MeshTags<std::int32_t>> meshtags() const
  {
    return _marker;
  }

  Mat create_matrix(const dolfinx::fem::Form<PetscScalar>& a, std::string type)
  {

    // Build standard sparsity pattern
    dolfinx::la::SparsityPattern pattern
        = dolfinx::fem::create_sparsity_pattern(a);

    // facet to cell connectivity
    auto mesh = _marker->mesh();
    auto dofmap = a.function_spaces().at(0)->dofmap();
    const int gdim = mesh->geometry().dim(); // geometrical dimension
    const int tdim = mesh->topology().dim(); // topological dimension
    const int fdim = tdim - 1;               // topological dimension of facet

    // assumes same number of quadrature points on each facet
    const std::int32_t num_qp = _map_0_to_1.shape(1);
    for (std::int32_t i = 0; i < _cell_facet_pairs_0.shape(0); i++)
    {
      auto cell = _cell_facet_pairs_0(i, 0);
      auto cell_dofs = dofmap->cell_dofs(cell);
      std::vector<std::int32_t> linked_dofs;
      for (std::int32_t j = 0; j < num_qp; j++)
      {
        auto linked_cell = _map_0_to_1(i, j, 0);
        auto linked_cell_dofs = dofmap->cell_dofs(linked_cell);
        for (std::int32_t k = 0; k < linked_cell_dofs.size(); k++)
        {
          linked_dofs.push_back(linked_cell_dofs[k]);
        }
      }
      // Remove duplicates
      std::sort(linked_dofs.begin(), linked_dofs.end());
      linked_dofs.erase(std::unique(linked_dofs.begin(), linked_dofs.end()),
                        linked_dofs.end());

      pattern.insert(cell_dofs, linked_dofs);
      pattern.insert(linked_dofs, cell_dofs);
    }

    for (std::int32_t i = 0; i < _cell_facet_pairs_1.shape(0); i++)
    {
      auto cell = _cell_facet_pairs_1(i, 0);
      auto cell_dofs = dofmap->cell_dofs(cell);
      std::vector<std::int32_t> linked_dofs;
      for (std::int32_t j = 0; j < num_qp; j++)
      {
        auto linked_cell = _map_1_to_0(i, j, 0);
        auto linked_cell_dofs = dofmap->cell_dofs(linked_cell);
        for (std::int32_t k = 0; k < linked_cell_dofs.size(); k++)
        {
          linked_dofs.push_back(linked_cell_dofs[k]);
        }
      }

      pattern.insert(cell_dofs, linked_dofs);
      pattern.insert(linked_dofs, cell_dofs);
    }

    // Finalise communication
    pattern.assemble();

    return dolfinx::la::create_petsc_matrix(a.mesh()->mpi_comm(), pattern,
                                            type);
  }

  /// Assemble matrix over exterior facets
  /// Provides easier interface to dolfinx::fem::impl::assemble_exterior_facets
  /// @param[in] mat_set the function for setting the values in the matrix
  /// @param[in] V the function space
  /// @param[in] active_facets list of indices (local to process) of facets to
  /// be integrated over
  /// @param[in] kernel the custom integration kernel
  /// @param[in] coeffs coefficients used in the variational form packed on
  /// facets
  /// @param[in] cstride Number of coefficients per facet
  /// @param[in] constants used in the variational form
  void assemble_matrix(
      const std::function<int(std::int32_t, const std::int32_t*, std::int32_t,
                              const std::int32_t*, const PetscScalar*)>&
          mat_set,
      const std::vector<
          std::shared_ptr<const dolfinx::fem::DirichletBC<PetscScalar>>>& bcs,
      int origin_meshtag, contact_kernel_fn& kernel,
      const xtl::span<const PetscScalar> coeffs, int cstride,
      const xtl::span<const PetscScalar>& constants)
  {
    auto mesh = _marker->mesh();
    const int gdim = mesh->geometry().dim(); // geometrical dimension
    const int tdim = mesh->topology().dim(); // topological dimension
    const int fdim = tdim - 1;               // topological dimension of facet

    // Prepare cell geometry
    const graph::AdjacencyList<std::int32_t>& x_dofmap
        = mesh->geometry().dofmap();

    // FIXME: Add proper interface for num coordinate dofs
    const std::size_t num_dofs_g = x_dofmap.num_links(0);
    const xt::xtensor<double, 2>& x_g = mesh->geometry().x();

    // Extract function space data (assuming same test and trial space)
    std::shared_ptr<const dolfinx::fem::DofMap> dofmap = _V->dofmap();
    const std::int32_t ndofs_cell = dofmap->cell_dofs(0).size();
    const dolfinx::graph::AdjacencyList<std::int32_t>& dofs = dofmap->list();
    const int bs = dofmap->bs();

    // FIXME: Need to reconsider facet permutations for jump integrals
    std::uint8_t perm = 0;
    // Select which side of the contact interface to loop from and get the
    // correct map
    xt::xtensor<std::int32_t, 2>* active_facets;
    xt::xtensor<std::int32_t, 3>* map;
    if (origin_meshtag == 0)
    {
      active_facets = &_cell_facet_pairs_0;
      map = &_map_0_to_1;
    }
    else
    {
      active_facets = &_cell_facet_pairs_1;
      map = &_map_1_to_0;
    }
    std::size_t max_links = std::max(_max_links_0, _max_links_1);
    // Data structures used in assembly
    std::vector<double> coordinate_dofs(3 * num_dofs_g);
    std::vector<std::vector<PetscScalar>> Ae_vec(
        3 * max_links + 1,
        std::vector<PetscScalar>(bs * ndofs_cell * bs * ndofs_cell));
    for (int i = 0; i < (*active_facets).shape(0); i++)
    {
      auto cell = (*active_facets)(i, 0);
      // Get cell coordinates/geometry
      auto x_dofs = x_dofmap.links(cell);
      for (std::size_t i = 0; i < x_dofs.size(); ++i)
      {
        std::copy_n(xt::row(x_g, x_dofs[i]).begin(), 3,
                    std::next(coordinate_dofs.begin(), 3 * i));
      }
      std::int32_t local_index = (*active_facets)(i, 1);
      std::vector<std::int32_t> linked_cells;
      std::int32_t num_qp = (*map).shape(1);
      for (std::int32_t j = 0; j < num_qp; j++)
      {
        linked_cells.push_back((*map)(i, j, 0));
      }
      // Remove duplicates
      std::sort(linked_cells.begin(), linked_cells.end());
      linked_cells.erase(std::unique(linked_cells.begin(), linked_cells.end()),
                         linked_cells.end());
      const int num_linked_cells = linked_cells.size();

      std::fill(Ae_vec[0].begin(), Ae_vec[0].end(), 0);
      for (std::int32_t j = 0; j < num_linked_cells; j++)
      {
        std::fill(Ae_vec[3 * j + 1].begin(), Ae_vec[3 * j + 1].end(), 0);
        std::fill(Ae_vec[3 * j + 2].begin(), Ae_vec[3 * j + 2].end(), 0);
        std::fill(Ae_vec[3 * j + 3].begin(), Ae_vec[3 * j + 3].end(), 0);
      }

      kernel(Ae_vec, coeffs.data() + i * cstride, constants.data(),
             coordinate_dofs.data(), &local_index, &perm, num_linked_cells);

      // NOTE: Normally dof transform needs to be applied to the elements in
      // Ae_vec at this stage This is not need for the function spaces we
      // currently consider
      auto dmap_cell = dofmap->cell_dofs(cell);
      mat_set(dmap_cell.size(), dmap_cell.data(), dmap_cell.size(),
              dmap_cell.data(), Ae_vec[0].data());

      for (std::int32_t j = 0; j < num_linked_cells; j++)
      {
        auto dmap_linked = dofmap->cell_dofs(linked_cells[j]);
        mat_set(dmap_cell.size(), dmap_cell.data(), dmap_linked.size(),
                dmap_linked.data(), Ae_vec[3 * j + 1].data());
        mat_set(dmap_linked.size(), dmap_linked.data(), dmap_cell.size(),
                dmap_cell.data(), Ae_vec[3 * j + 2].data());
        mat_set(dmap_linked.size(), dmap_linked.data(), dmap_linked.size(),
                dmap_linked.data(), Ae_vec[3 * j + 3].data());
      }
    }
  }

  void assemble_vector(xtl::span<PetscScalar> b, int origin_meshtag,
                       contact_kernel_fn& kernel,
                       const xtl::span<const PetscScalar> coeffs, int cstride,
                       const xtl::span<const PetscScalar>& constants)
  {
    // Extract mesh
    auto mesh = _marker->mesh();
    const int gdim = mesh->geometry().dim(); // geometrical dimension
    const int tdim = mesh->topology().dim(); // topological dimension
    const int fdim = tdim - 1;               // topological dimension of facet

    // Prepare cell geometry
    const graph::AdjacencyList<std::int32_t>& x_dofmap
        = mesh->geometry().dofmap();

    // FIXME: Add proper interface for num coordinate dofs
    const std::size_t num_dofs_g = x_dofmap.num_links(0);
    const xt::xtensor<double, 2>& x_g = mesh->geometry().x();

    // Extract function space data (assuming same test and trial space)
    std::shared_ptr<const dolfinx::fem::DofMap> dofmap = _V->dofmap();
    const std::int32_t ndofs_cell = dofmap->cell_dofs(0).size();
    const dolfinx::graph::AdjacencyList<std::int32_t>& dofs = dofmap->list();
    const int bs = dofmap->bs();

    // FIXME: Need to reconsider facet permutations for jump integrals
    std::uint8_t perm = 0;
    // Select which side of the contact interface to loop from and get the
    // correct map
    xt::xtensor<std::int32_t, 2>* active_facets;
    xt::xtensor<std::int32_t, 3>* map;

    if (origin_meshtag == 0)
    {
      active_facets = &_cell_facet_pairs_0;
      map = &_map_0_to_1;
    }
    else
    {
      active_facets = &_cell_facet_pairs_1;
      map = &_map_1_to_0;
    }
    std::size_t max_links = std::max(_max_links_0, _max_links_1);
    // Data structures used in assembly
    std::vector<double> coordinate_dofs(3 * num_dofs_g);
    std::vector<std::vector<PetscScalar>> be_vec(
        max_links + 1, std::vector<PetscScalar>(bs * ndofs_cell));

    for (int i = 0; i < (*active_facets).shape(0); i++)
    {
      auto cell = (*active_facets)(i, 0);
      // Get cell coordinates/geometry
      auto x_dofs = x_dofmap.links(cell);
      for (std::size_t i = 0; i < x_dofs.size(); ++i)
      {
        std::copy_n(xt::row(x_g, x_dofs[i]).begin(), 3,
                    std::next(coordinate_dofs.begin(), 3 * i));
      }
      std::int32_t local_index = (*active_facets)(i, 1);
      std::vector<std::int32_t> linked_cells;
      std::int32_t num_qp = (*map).shape(1);
      for (std::int32_t j = 0; j < num_qp; j++)
      {
        linked_cells.push_back((*map)(i, j, 0));
      }
      // Remove duplicates
      std::sort(linked_cells.begin(), linked_cells.end());
      linked_cells.erase(std::unique(linked_cells.begin(), linked_cells.end()),
                         linked_cells.end());
      const int num_linked_cells = linked_cells.size();
      std::fill(be_vec[0].begin(), be_vec[0].end(), 0);
      for (std::int32_t j = 0; j < num_linked_cells; j++)
      {
        std::fill(be_vec[j + 1].begin(), be_vec[j + 1].end(), 0);
      }
      kernel(be_vec, coeffs.data() + i * cstride, constants.data(),
             coordinate_dofs.data(), &local_index, &perm, num_linked_cells);
      // NOTE: Normally dof transform needs to be applied to the elements in
      // Ae_vec at this stage This is not need for the function spaces we
      // currently consider

      // Add element vector to global vector
      auto dofs_cell = dofmap->cell_dofs(cell);
      for (int j = 0; j < ndofs_cell; ++j)
        for (int k = 0; k < bs; ++k)
          b[bs * dofs_cell[j] + k] += be_vec[0][bs * j + k];
      for (int l = 0; l < num_linked_cells; ++l)
      {
        auto dofs_linked = dofmap->cell_dofs(linked_cells[l]);
        for (int j = 0; j < ndofs_cell; ++j)
          for (int k = 0; k < bs; ++k)
            b[bs * dofs_linked[j] + k] += be_vec[l + 1][bs * j + k];
      }
    }
  }

  contact_kernel_fn generate_kernel(dolfinx_contact::Kernel type)
  {
    // mesh data
    auto mesh = _marker->mesh();
    const std::size_t gdim = mesh->geometry().dim(); // geometrical dimension
    const std::size_t tdim = mesh->topology().dim(); // topological dimension
    const std::size_t fdim = tdim - 1;
    // Extract function space data (assuming same test and trial space)
    std::shared_ptr<const dolfinx::fem::DofMap> dofmap = _V->dofmap();
    const std::size_t ndofs_cell = dofmap->cell_dofs(0).size();
    const std::size_t bs = dofmap->bs();

    const std::size_t num_q_points = _qp_ref_facet[0].shape(0);
    int max_links = std::max(_max_links_0, _max_links_1);

    // Create coordinate elements (for facet and cell) _marker->mesh()
    const basix::FiniteElement basix_element
        = dolfinx_cuas::mesh_to_basix_element(mesh, tdim);
    const int num_coordinate_dofs = basix_element.dim();
    // Structures needed for basis function tabulation
    // phi and grad(phi) at quadrature points
    std::shared_ptr<const dolfinx::fem::FiniteElement> element = _V->element();
    auto facets = basix::cell::topology(
        basix_element.cell_type())[tdim - 1]; // Topology of basix facets
    const std::uint32_t num_facets = facets.size();
    std::vector<xt::xtensor<double, 2>> phi;
    phi.reserve(num_facets);
    std::vector<xt::xtensor<double, 3>> dphi;
    phi.reserve(num_facets);
    std::vector<xt ::xtensor<double, 3>> dphi_c;
    dphi_c.reserve(num_facets);

    for (std::size_t i = 0; i < num_facets; ++i)
    {
      // Push quadrature points forward
      auto facet = facets[i];
      const xt::xarray<double>& q_facet = _qp_ref_facet[i];

      xt::xtensor<double, 4> cell_tab({tdim + 1, num_q_points, ndofs_cell, bs});
      element->tabulate(cell_tab, q_facet, 1);
      xt::xtensor<double, 2> phi_i
          = xt::view(cell_tab, 0, xt::all(), xt::all(), 0);
      phi.push_back(phi_i);
      xt::xtensor<double, 3> dphi_i
          = xt::view(cell_tab, xt::range(1, tdim + 1), xt::all(), xt::all(), 0);
      dphi.push_back(dphi_i);

      // Tabulate coordinate element of reference cell
      auto c_tab = basix_element.tabulate(1, q_facet);
      xt::xtensor<double, 3> dphi_ci
          = xt::view(c_tab, xt::range(1, tdim + 1), xt::all(), xt::all(), 0);
      dphi_c.push_back(dphi_ci);
    }
    // coefficient offsets
    // expecting coefficients in following order:
    // mu, lmbda, h, gap, test_fn, u, u_opposite
    // mu, lmbda, h - DG0 one value per  facet
    // gap, test_fn,  u_opposite
    // packed at quadrature points
    // u packed at dofs
    // mu, lmbda, h scalar
    // gap vector valued gdim
    // test_fn, u, u_opposite vector valued bs (should be bs = gdim)
    const std::size_t num_coeffs = 7;
    std::vector<std::size_t> cstrides
        = {1,
           1,
           1,
           num_q_points * gdim,
           num_q_points * ndofs_cell * bs * max_links,
           ndofs_cell * bs,
           num_q_points * bs};
    // As reference facet and reference cell are affine, we do not need to
    // compute this per quadrature point
    auto ref_jacobians
        = basix::cell::facet_jacobians(basix_element.cell_type());

    // Get facet normals on reference cell
    auto facet_normals
        = basix::cell::facet_outward_normals(basix_element.cell_type());

    // right hand side kernel
    contact_kernel_fn unbiased_rhs
        = [=](std::vector<std::vector<PetscScalar>>& b, const double* c,
              const double* w, const double* coordinate_dofs,
              const int* entity_local_index,
              const std::uint8_t* quadrature_permutation,
              const std::int32_t num_links)
    {
      // assumption that the vector function space has block size tdim
      assert(bs == gdim);
      std::size_t facet_index = size_t(*entity_local_index);

      // Reshape coordinate dofs to two dimensional array
      // NOTE: DOLFINx has 3D input coordinate dofs
      std::array<std::size_t, 2> shape = {num_coordinate_dofs, 3};

      // FIXME: These array should be views (when compute_jacobian doesn't use
      // xtensor)
      xt::xtensor<double, 2> coord = xt::adapt(
          coordinate_dofs, num_coordinate_dofs * 3, xt::no_ownership(), shape);

      // Extract the first derivative of the coordinate element (cell) of
      // degrees of freedom on the facet
      const xt::xtensor<double, 3>& dphi_fc = dphi_c[facet_index];
      const xt::xtensor<double, 2>& dphi0_c = xt::view(
          dphi_fc, xt::all(), 0,
          xt::all()); // FIXME: Assumed constant, i.e. only works for simplices
      // NOTE: Affine cell assumption
      // Compute Jacobian and determinant at first quadrature point
      xt::xtensor<double, 2> J = xt::zeros<double>({gdim, tdim});
      xt::xtensor<double, 2> K = xt::zeros<double>({tdim, gdim});
      auto c_view = xt::view(coord, xt::all(), xt::range(0, gdim));
      dolfinx_cuas::math::compute_jacobian(dphi0_c, c_view, J);
      dolfinx_cuas::math::compute_inv(J, K);

      // Compute normal of physical facet using a normalized covariant Piola
      // transform n_phys = J^{-T} n_ref / ||J^{-T} n_ref|| See for instance
      // DOI: 10.1137/08073901X
      xt::xarray<double> n_phys = xt::zeros<double>({gdim});
      auto facet_normal = xt::row(facet_normals, facet_index);
      for (std::size_t i = 0; i < gdim; i++)
        for (std::size_t j = 0; j < tdim; j++)
          n_phys[i] += K(j, i) * facet_normal[j];
      double n_norm = 0;
      for (std::size_t i = 0; i < gdim; i++)
        n_norm += n_phys[i] * n_phys[i];
      n_phys /= std::sqrt(n_norm);

      double gamma = w[0] / c[2]; // This is gamma/h,  gamma = w[0];
<<<<<<< HEAD
=======
      // std::cout << "gamma rhs unbiased " << gamma << "\n";
>>>>>>> e4a9cac8
      double gamma_inv = c[2] / w[0];
      double theta = w[1];
      double mu = c[0];
      double lmbda = c[1];

      // Compute det(J_C J_f) as it is the mapping to the reference facet
      xt::xtensor<double, 2> J_f
          = xt::view(ref_jacobians, facet_index, xt::all(), xt::all());
      xt::xtensor<double, 2> J_tot
          = xt::zeros<double>({J.shape(0), J_f.shape(1)});
      dolfinx::math::dot(J, J_f, J_tot);
      double detJ = std::fabs(dolfinx_cuas::math::compute_determinant(J_tot));

      const xt::xtensor<double, 3>& dphi_f = dphi[facet_index];
      const xt::xtensor<double, 2>& phi_f = phi[facet_index];
      // const std::vector<double>& weights = _qw_ref_facet[facet_index];
      xt::xarray<double> n_surf = xt::zeros<double>({gdim});
      std::size_t num_points = _qw_ref_facet[facet_index].size();
      for (std::size_t q = 0; q < num_points; q++)
      {
        double n_dot = 0;
        double gap = 0;
        const std::size_t gap_offset = 3;
        for (int i = 0; i < gdim; i++)
        {
          gap += c[gap_offset + q * gdim + i] * c[gap_offset + q * gdim + i];
          n_surf(i) = c[gap_offset + q * gdim + i];
          n_dot += n_phys(i) * n_surf(i);
        }
        gap = std::sqrt(gap);
        // NOTE: when n_dot is negative, there is some penetration at the
        // contact surface in the mesh. This can be the case if there is already
        // some contact in the mesh, i.e., for zero displacement, and only up to
        // the precision of the meshing of the contact surfaces. This in
        // particular occurs if the mesh was generated by moving some initial
        // mesh according to the solution of a contact problem in which case the
        // penetration can be up to the precision of the solver.
        if (gap > 1e-13 && n_dot > 0)
        {
          n_surf /= gap;
          n_dot /= gap;
        }
        else
        {
          n_surf = n_phys;
          n_dot = 1;
        }
        xt::xtensor<double, 2> tr = xt::zeros<double>({ndofs_cell, gdim});
        xt::xtensor<double, 2> epsn = xt::zeros<double>({ndofs_cell, gdim});
        // precompute tr(eps(phi_j e_l)), eps(phi^j e_l)n*n2
        for (int j = 0; j < ndofs_cell; j++)
        {
          for (int l = 0; l < bs; l++)
          {
            for (int k = 0; k < tdim; k++)
            {
              tr(j, l) += K(k, l) * dphi_f(k, q, j);
              for (int s = 0; s < gdim; s++)
              {
                epsn(j, l) += K(k, s) * dphi_f(k, q, j)
                              * (n_phys(s) * n_surf(l) + n_phys(l) * n_surf(s));
              }
            }
          }
        }
        // compute tr(eps(u)), epsn at q
        double tr_u = 0;
        double epsn_u = 0;
        double jump_un = 0;
        std::size_t offset_u = cstrides[0] + cstrides[1] + cstrides[2]
                               + cstrides[3] + cstrides[4];

        std::size_t offset_u_opp = offset_u + cstrides[5] + q * bs;
        for (int i = 0; i < ndofs_cell; i++)
        {
          std::size_t block_index = offset_u + i * bs;
          for (int j = 0; j < bs; j++)
          {
            tr_u += c[block_index + j] * tr(i, j);
            epsn_u += c[block_index + j] * epsn(i, j);
            jump_un
                += (c[block_index + j] * phi_f(q, i)) // - c[offset_u_opp + j])
                   * n_surf(j);
          }
        }
<<<<<<< HEAD
        double sign_u = lmbda * tr_u * n_dot + mu * epsn_u;
=======
        double sign_u = (lmbda * tr_u * n_dot + mu * epsn_u);
>>>>>>> e4a9cac8
        const double w0 = _qw_ref_facet[facet_index][q] * detJ;
        // double Pn_u
        //     = dolfinx_contact::R_plus(jump_un - (1. / gamma) * sign_u - gap)
        //       * w0;

        double Pn_u
            = dolfinx_contact::R_plus((jump_un - gap) - gamma_inv * sign_u)
              * w0;
        sign_u *= w0;
        // Fill contributions of facet with itself

        for (int i = 0; i < ndofs_cell; i++)
        {
          for (int n = 0; n < bs; n++)
          {
            double v_dot_nsurf = n_surf(n) * phi_f(q, i);
            double sign_v = (lmbda * tr(i, n) * n_dot + mu * epsn(i, n));
            // This is (1./gamma)*Pn_v to avoid the product gamma*(1./gamma)
            double Pn_v = gamma * v_dot_nsurf - theta * sign_v;
            b[0][n + i * bs]
                += -theta * gamma_inv * sign_v * sign_u + Pn_u * Pn_v;

            for (int k = 0; k < num_links; k++)
            {
              int index = 3 + cstrides[3] + k * num_q_points * ndofs_cell * bs
                          + i * num_q_points * bs + q * bs + n;
              double v_n_opp = c[index] * n_surf(n);

              // b[k][n + i * bs] += 0.5 * (1. / gamma) * v_n_opp * Pn_u;
            }
          }
        }
      }
    };

    // jacobian kernel
    contact_kernel_fn unbiased_jac
        = [=](std::vector<std::vector<PetscScalar>>& A, const double* c,
              const double* w, const double* coordinate_dofs,
              const int* entity_local_index,
              const std::uint8_t* quadrature_permutation,
              const std::int32_t num_links)
    {
      // assumption that the vector function space has block size tdim
      assert(bs == gdim);
      std::size_t facet_index = size_t(*entity_local_index);

      // Reshape coordinate dofs to two dimensional array
      // NOTE: DOLFINx has 3D input coordinate dofs
      std::array<std::size_t, 2> shape = {num_coordinate_dofs, 3};

      // FIXME: These array should be views (when compute_jacobian doesn't use
      // xtensor)
      xt::xtensor<double, 2> coord = xt::adapt(
          coordinate_dofs, num_coordinate_dofs * 3, xt::no_ownership(), shape);

      // Extract the first derivative of the coordinate element (cell) of
      // degrees of freedom on the facet
      const xt::xtensor<double, 3>& dphi_fc = dphi_c[facet_index];
      const xt::xtensor<double, 2>& dphi0_c = xt::view(
          dphi_fc, xt::all(), 0,
          xt::all()); // FIXME: Assumed constant, i.e. only works for simplices
      // NOTE: Affine cell assumption
      // Compute Jacobian and determinant at first quadrature point
      xt::xtensor<double, 2> J = xt::zeros<double>({gdim, tdim});
      xt::xtensor<double, 2> K = xt::zeros<double>({tdim, gdim});
      auto c_view = xt::view(coord, xt::all(), xt::range(0, gdim));
      dolfinx_cuas::math::compute_jacobian(dphi0_c, c_view, J);
      dolfinx_cuas::math::compute_inv(J, K);

      // Compute normal of physical facet using a normalized covariant Piola
      // transform n_phys = J^{-T} n_ref / ||J^{-T} n_ref|| See for instance
      // DOI: 10.1137/08073901X
      xt::xarray<double> n_phys = xt::zeros<double>({gdim});
      auto facet_normal = xt::row(facet_normals, facet_index);
      for (std::size_t i = 0; i < gdim; i++)
        for (std::size_t j = 0; j < tdim; j++)
          n_phys[i] += K(j, i) * facet_normal[j];
      double n_norm = 0;
      for (std::size_t i = 0; i < gdim; i++)
        n_norm += n_phys[i] * n_phys[i];
      n_phys /= std::sqrt(n_norm);

      double gamma = c[2] / w[0]; // This is h/gamma,  gamma = w[0];
<<<<<<< HEAD
      double gamma_inv = w[0] / c[2];

=======
      // std::cout << "w[0] " << w[0] << "c[2] " << c[2] << "\n";
      double gamma_inv = w[0] / c[2];
>>>>>>> e4a9cac8
      double theta = w[1];
      double mu = c[0];
      double lmbda = c[1];

      // Compute det(J_C J_f) as it is the mapping to the reference facet
      xt::xtensor<double, 2> J_f
          = xt::view(ref_jacobians, facet_index, xt::all(), xt::all());
      xt::xtensor<double, 2> J_tot
          = xt::zeros<double>({J.shape(0), J_f.shape(1)});
      dolfinx::math::dot(J, J_f, J_tot);
      double detJ = std::fabs(dolfinx_cuas::math::compute_determinant(J_tot));

      const xt::xtensor<double, 3>& dphi_f = dphi[facet_index];
      const xt::xtensor<double, 2>& phi_f = phi[facet_index];
      // const std::vector<double>& weights = _qw_ref_facet[facet_index];
      xt::xarray<double> n_surf = xt::zeros<double>({gdim});
      std::size_t num_points = _qw_ref_facet[facet_index].size();
      for (std::size_t q = 0; q < num_points; q++)
      {
        double n_dot = 0;
        double gap = 0;
        const std::size_t gap_offset = 3;
        for (int i = 0; i < gdim; i++)
        {
          gap += c[gap_offset + q * gdim + i] * c[gap_offset + q * gdim + i];
          n_surf(i) = c[gap_offset + q * gdim + i];
          n_dot += n_phys(i) * n_surf(i);
        }
        gap = std::sqrt(gap);
        // NOTE: when n_dot is negative, there is some penetration at the
        // contact surface in the mesh. This can be the case if there is already
        // some contact in the mesh, i.e., for zero displacement, and only up to
        // the precision of the meshing of the contact surfaces. This in
        // particular occurs if the mesh was generated by moving some initial
        // mesh according to the solution of a contact problem in which case the
        // penetration can be up to the precision of the solver.
        if (gap > 1e-13 && n_dot > 0)
        {
          n_surf /= gap;
          n_dot /= gap;
        }
        else
        {
          n_surf = n_phys;
          n_dot = 1;
        }

        xt::xtensor<double, 2> tr = xt::zeros<double>({ndofs_cell, gdim});
        xt::xtensor<double, 2> epsn = xt::zeros<double>({ndofs_cell, gdim});
        // precompute tr(eps(phi_j e_l)), eps(phi^j e_l)n*n2
        for (int j = 0; j < ndofs_cell; j++)
        {
          for (int l = 0; l < bs; l++)
          {
            for (int k = 0; k < tdim; k++)
            {
              tr(j, l) += K(k, l) * dphi_f(k, q, j);
              for (int s = 0; s < gdim; s++)
              {
                epsn(j, l) += K(k, s) * dphi_f(k, q, j)
                              * (n_phys(s) * n_surf(l) + n_phys(l) * n_surf(s));
              }
            }
          }
        }

        // compute tr(eps(u)), epsn at q
        double tr_u = 0;
        double epsn_u = 0;
        double jump_un = 0;
        std::size_t offset_u = cstrides[0] + cstrides[1] + cstrides[2]
                               + cstrides[3] + cstrides[4];
        std::size_t offset_u_opp = offset_u + cstrides[5] + q * bs;
        for (int i = 0; i < ndofs_cell; i++)
        {
          std::size_t block_index = offset_u + i * bs;
          for (int j = 0; j < bs; j++)
          {
            tr_u += c[block_index + j] * tr(i, j);
            epsn_u += c[block_index + j] * epsn(i, j);
            jump_un
                += (c[block_index + j] * phi_f(q, i)) // - c[offset_u_opp + j])
                   * n_surf(j);
          }
        }

        double sign_u = lmbda * tr_u * n_dot + mu * epsn_u;
        // double Pn_u = dolfinx_contact::dR_plus(jump_un - gamma * sign_u -
        // gap);
        const double w0 = _qw_ref_facet[facet_index][q] * detJ;

        double temp = (lmbda * n_dot * tr_u + mu * epsn_u)
                      + gamma_inv * (gap - jump_un);

        // sign_u *= -theta / gamma * w0;
        // Fill contributions of facet with itself
        for (int j = 0; j < ndofs_cell; j++)
        {
          for (int l = 0; l < bs; l++)
          {
            // double sign_du = (lmbda * tr(j, l) * n_dot + mu * epsn(j, l));
            // double Pn_du
            //     = (phi_f(q, j) * n_surf(l) - (1. / gamma) * sign_du) * Pn_u;
            double sign_du = (lmbda * tr(j, l) * n_dot + mu * epsn(j, l));
            double term2 = 0;
            if (temp < 0)
              term2 = (gamma * sign_du - n_surf(l) * phi_f(q, j)) * w0;

            sign_du *= w0;
            for (int i = 0; i < ndofs_cell; i++)
            {
              for (int b = 0; b < bs; b++)
              {
                double v_dot_nsurf = n_surf(b) * phi_f(q, i);
                double sign_v = (lmbda * tr(i, b) * n_dot + mu * epsn(i, b));
                double Pn_v = gamma_inv * v_dot_nsurf - theta * sign_v;
                A[0][(b + i * bs) * ndofs_cell * bs + l + j * bs]
                    += -theta * gamma * sign_du * sign_v
                       + term2 * (theta * sign_v - gamma_inv * v_dot_nsurf);
                for (int k = 0; k < num_links; k++)
                {
                  // int index = 3 + cstrides[3]
                  //             + k * num_q_points * ndofs_cell * bs
                  //             + j * num_q_points * bs + q * bs + l;
                  // double du_n_opp = c[index] * n_surf(l) * w0 * Pn_u;
                  // index = 3 + cstrides[3] + k * num_q_points * ndofs_cell *
                  // bs
                  //         + i * num_q_points * bs + q * bs + b;
                  // double v_n_opp = c[index] * n_surf(b);

                  // A[3 * k + 1][(b + i * bs) * ndofs_cell * bs + l + j * bs]
                  //+= 0.5 * (1. / gamma) * du_n_opp * Pn_v;
                  // A[3 * k + 2][(b + i * bs) * ndofs_cell * bs + l + j * bs]
                  //     += 0.5 * (1. / gamma) * Pn_du * v_n_opp;
                  // A[3 * k + 3][(b + i * bs) * ndofs_cell * bs + l + j * bs]
                  //     -= 0.5 * (1. / gamma) * du_n_opp * v_n_opp;
                }
              }
            }
          }
        }
      }
    };
    switch (type)
    {
    case dolfinx_contact::Kernel::Rhs:
      return unbiased_rhs;
    case dolfinx_contact::Kernel::Jac:
      return unbiased_jac;
    default:
      throw std::runtime_error("Unrecognized kernel");
    }
  }
  /// Tabulate the basis function at the quadrature points _qp_ref_facet
  /// creates and fills _phi_ref_facets
  std::vector<xt::xtensor<double, 2>>
  tabulate_on_ref_cell(basix::FiniteElement element)
  {

    // Create _phi_ref_facets
    std::uint32_t num_facets = _qp_ref_facet.size();
    std::uint32_t num_local_dofs = element.dim();
    std::vector<xt::xtensor<double, 2>> phi;
    phi.reserve(num_facets);

    // Tabulate basis functions at quadrature points _qp_ref_facet for each
    // facet of the reference cell. Fill _phi_ref_facets
    for (int i = 0; i < num_facets; ++i)
    {
      auto cell_tab = element.tabulate(0, _qp_ref_facet[i]);
      const xt::xtensor<double, 2> _phi_i
          = xt::view(cell_tab, 0, xt::all(), xt::all(), 0);
      phi.push_back(_phi_i);
    }
    return phi;
  }

  /// Compute push forward of quadrature points _qp_ref_facet to the physical
  /// facet for each facet in _facet_"origin_meshtag" Creates and fills
  /// _qp_phys_"origin_meshtag"
  /// @param[in] origin_meshtag flag to choose between surface_0 and surface_1
  void create_q_phys(int origin_meshtag)
  {
    // Mesh info
    auto mesh = _marker->mesh();
    auto mesh_geometry = mesh->geometry().x();
    auto cmap = mesh->geometry().cmap();
    auto x_dofmap = mesh->geometry().dofmap();
    const int gdim = mesh->geometry().dim(); // geometrical dimension
    xt::xtensor<std::int32_t, 2>* puppet_facets;
    std::vector<xt::xtensor<double, 2>>* q_phys_pt;
    if (origin_meshtag == 0)
    {
      puppet_facets = &_cell_facet_pairs_0;
      _qp_phys_0.reserve(_cell_facet_pairs_0.shape(0));
      q_phys_pt = &_qp_phys_0;
    }
    else
    {
      puppet_facets = &_cell_facet_pairs_1;
      _qp_phys_1.reserve(_cell_facet_pairs_1.shape(0));
      q_phys_pt = &_qp_phys_1;
    }
    q_phys_pt->clear();
    // push forward of quadrature points _qp_ref_facet to physical facet for
    // each facet in _facet_"origin_meshtag"
    for (int i = 0; i < (*puppet_facets).shape(0); ++i)
    {
      auto cell = (*puppet_facets)(i, 0); // extract cell
      const std::int32_t local_index = (*puppet_facets)(i, 1);

      // extract local dofs
      auto x_dofs = x_dofmap.links(cell);
      auto coordinate_dofs
          = xt::view(mesh_geometry, xt::keep(x_dofs), xt::range(0, gdim));
      xt::xtensor<double, 2> q_phys({_qp_ref_facet[local_index].shape(0),
                                     _qp_ref_facet[local_index].shape(1)});

      // push forward of quadrature points _qp_ref_facet to the physical facet
      cmap.push_forward(q_phys, coordinate_dofs, _phi_ref_facets[local_index]);
      q_phys_pt->push_back(q_phys);
    }
  }
  /// Compute maximum number of links
  /// I think this should actually be part of create_distance_map
  /// which should be easier after the rewrite of contact
  /// It is therefore called inside create_distance_map
  void max_links(int origin_meshtag)
  {
    // facet to cell connectivity
    auto mesh = _marker->mesh();
    auto dofmap = _V->dofmap();
    const int gdim = mesh->geometry().dim(); // geometrical dimension
    const int tdim = mesh->topology().dim(); // topological dimension
    const int fdim = tdim - 1;               // topological dimension of facet

    std::size_t max_links = 0;
    // Select which side of the contact interface to loop from and get the
    // correct map
    xt::xtensor<std::int32_t, 2>* active_facets;
    xt::xtensor<std::int32_t, 3>* map;
    if (origin_meshtag == 0)
    {
      active_facets = &_cell_facet_pairs_0;
      map = &_map_0_to_1;
    }
    else
    {
      active_facets = &_cell_facet_pairs_1;
      map = &_map_1_to_0;
    }

    std::int32_t num_qp = (*map).shape(1);
    for (std::int32_t i = 0; i < (*active_facets).shape(0); i++)
    {
      auto cell = (*active_facets)(i, 0);
      auto cell_dofs = dofmap->cell_dofs(cell);
      std::vector<std::int32_t> linked_cells;
      for (std::int32_t j = 0; j < num_qp; j++)
      {
        linked_cells.push_back((*map)(i, j, 0));
      }
      // Remove duplicates
      std::sort(linked_cells.begin(), linked_cells.end());
      linked_cells.erase(std::unique(linked_cells.begin(), linked_cells.end()),
                         linked_cells.end());
      max_links = std::max(max_links, linked_cells.size());
    }
    if (origin_meshtag == 0)
      _max_links_0 = max_links;
    else
      _max_links_1 = max_links;
  }
  /// Compute closest candidate_facet for each quadrature point in
  /// _qp_phys_"origin_meshtag" This is saved as an adjacency list _map_0_to_1
  /// or _map_1_to_0
  void create_distance_map(int origin_meshtag)
  {

    // Mesh info
    auto mesh = _marker->mesh();
    const int gdim = mesh->geometry().dim();
    const int tdim = mesh->topology().dim();
    const int fdim = tdim - 1;

    // Create _qp_ref_facet (quadrature points on reference facet)
    dolfinx_cuas::QuadratureRule q_rule(mesh->topology().cell_type(),
                                        _quadrature_degree, fdim);
    _qp_ref_facet = q_rule.points();
    _qw_ref_facet = q_rule.weights();

    // Tabulate basis function on reference cell (_phi_ref_facets)// Create
    // coordinate element
    // FIXME: For higher order geometry need basix element public in mesh
    // auto degree = mesh->geometry().cmap()._element->degree;
    int degree = 1;
    auto dolfinx_cell = mesh->topology().cell_type();
    auto coordinate_element = basix::create_element(
        basix::element::family::P,
        dolfinx::mesh::cell_type_to_basix_type(dolfinx_cell), degree,
        basix::element::lagrange_variant::gll_warped);
    _phi_ref_facets = tabulate_on_ref_cell(coordinate_element);

    // Compute quadrature points on physical facet _qp_phys_"origin_meshtag"
    create_q_phys(origin_meshtag);

    std::array<double, 3> point;
    point[2] = 0;

    // assign puppet_ and candidate_facets
    std::vector<int32_t>* candidate_facets;
    std::vector<int32_t>* puppet_facets;
    std::vector<xt::xtensor<double, 2>>* q_phys_pt;
    if (origin_meshtag == 0)
    {
      puppet_facets = &_facet_0;
      candidate_facets = &_facet_1;
      q_phys_pt = &_qp_phys_0;
    }
    else
    {
      puppet_facets = &_facet_1;
      candidate_facets = &_facet_0;
      q_phys_pt = &_qp_phys_1;
    }
    // Create midpoint tree as compute_closest_entity will be called many
    // times
    dolfinx::geometry::BoundingBoxTree master_bbox(*mesh, fdim,
                                                   (*candidate_facets));
    auto master_midpoint_tree = dolfinx::geometry::create_midpoint_tree(
        *mesh, fdim, (*candidate_facets));

<<<<<<< HEAD
    mesh->topology_mutable().create_connectivity(fdim, tdim);
    auto f_to_c = mesh->topology().connectivity(fdim, tdim);
    mesh->topology_mutable().create_connectivity(tdim, fdim);
    auto c_to_f = mesh->topology().connectivity(tdim, fdim);
    auto get_cell_indices = [c_to_f, f_to_c](std::vector<std::int32_t> facets)
    {
      int num_facets = facets.size();
      xt::xtensor<std::int32_t, 2> cell_facet_pairs
          = xt::zeros<std::int32_t>({num_facets, 2});
      for (int i = 0; i < num_facets; i++)
      {
        std::int32_t facet = facets[i];
        auto cells = f_to_c->links(facet);
        const std::int32_t cell = cells[0];
        // Find local facet index
        auto local_facets = c_to_f->links(cell);
        const auto it
            = std::find(local_facets.begin(), local_facets.end(), facet);
        assert(it != local_facets.end());
        const int facet_index = std::distance(local_facets.begin(), it);
        cell_facet_pairs(i, 0) = cell;
        cell_facet_pairs(i, 1) = facet_index;
      }
      return cell_facet_pairs;
    };
    std::vector<std::int32_t> data; // will contain closest candidate facet
    std::vector<std::int32_t> offset(1);
    offset[0] = 0;
    const int num_qp = (*q_phys_pt)[0].shape(0);
    const int num_facets = (*puppet_facets).size();
    std::vector<std::int32_t> data2(
=======
    std::vector<std::int32_t> data2; // will contain closest candidate facet
    std::vector<std::int32_t> offset(1);
    offset[0] = 0;

    mesh->topology_mutable().create_connectivity(fdim, tdim);
    auto f_to_c = mesh->topology().connectivity(fdim, tdim);
    mesh->topology_mutable().create_connectivity(tdim, fdim);
    auto c_to_f = mesh->topology().connectivity(tdim, fdim);
    auto get_cell_indices = [c_to_f, f_to_c](std::vector<std::int32_t> facets)
    {
      int num_facets = facets.size();
      xt::xtensor<std::int32_t, 2> cell_facet_pairs
          = xt::zeros<std::int32_t>({num_facets, 2});
      for (int i = 0; i < num_facets; i++)
      {
        std::int32_t facet = facets[i];
        auto cells = f_to_c->links(facet);
        const std::int32_t cell = cells[0];
        // Find local facet index
        auto local_facets = c_to_f->links(cell);
        const auto it
            = std::find(local_facets.begin(), local_facets.end(), facet);
        assert(it != local_facets.end());
        const int facet_index = std::distance(local_facets.begin(), it);
        cell_facet_pairs(i, 0) = cell;
        cell_facet_pairs(i, 1) = facet_index;
      }
      return cell_facet_pairs;
    };
    const int num_qp = (*q_phys_pt)[0].shape(0);
    const int num_facets = (*puppet_facets).size();
    std::vector<std::int32_t> data(
>>>>>>> e4a9cac8
        num_qp); // will contain closest candidate facet
    xt::xtensor<std::int32_t, 3> map
        = xt::zeros<std::int32_t>({num_facets, num_qp, 2});
    xt::xtensor<std::int32_t, 2> old_map
        = xt::zeros<std::int32_t>({num_facets, num_qp});
    for (int i = 0; i < (*puppet_facets).size(); ++i)
    {
      // FIXME: This does not work for prism meshes
      for (int j = 0; j < (*q_phys_pt)[0].shape(0); ++j)
      {
        for (int k = 0; k < gdim; ++k)
          point[k] = (*q_phys_pt)[i](j, k);
        // Find initial search radius R = intermediate_result.second
        std::pair<int, double> intermediate_result
            = dolfinx::geometry::compute_closest_entity(master_midpoint_tree,
                                                        point, *mesh);
        // Find closest facet to point
        std::pair<int, double> search_result
            = dolfinx::geometry::compute_closest_entity(
                master_bbox, point, *mesh, intermediate_result.second);
<<<<<<< HEAD
        data2[j] = search_result.first;
        data.push_back(search_result.first);
      }
      offset.push_back(data.size());
      xt::view(map, i, xt::all(), xt::all()) = get_cell_indices(data2);
=======
        data[j] = search_result.first;
        data2.push_back(search_result.first);
      }
      offset.push_back(data2.size());
      xt::view(map, i, xt::all(), xt::all()) = get_cell_indices(data);
>>>>>>> e4a9cac8
    }
    // save as an adjacency list _map_0_to_1 or _map_1_to_0
    if (origin_meshtag == 0)
    {
      _map_0_to_1 = map;
      _map_0_to_1_facet
          = std::make_shared<dolfinx::graph::AdjacencyList<std::int32_t>>(
<<<<<<< HEAD
              data, offset);
=======
              data2, offset);
>>>>>>> e4a9cac8
    }
    else
    {
      _map_1_to_0 = map;
      _map_1_to_0_facet
          = std::make_shared<dolfinx::graph::AdjacencyList<std::int32_t>>(
<<<<<<< HEAD
              data, offset);
=======
              data2, offset);
>>>>>>> e4a9cac8
    }
    max_links(origin_meshtag);
  }

  /// Compute and pack the gap function for each quadrature point the set of
  /// facets. For a set of facets; go through the quadrature points on each
  /// facet find the closest facet on the other surface and compute the
  /// distance vector
  /// @param[in] orgin_meshtag - surface on which to integrate
  /// @param[out] c - gap packed on facets. c[i*cstride +  gdim * k+ j]
  /// contains the jth component of the Gap on the ith facet at kth quadrature
  /// point
  std::pair<std::vector<PetscScalar>, int> pack_gap(int origin_meshtag)
  {
    // Mesh info
    auto mesh = _marker->mesh();             // mesh
    const int gdim = mesh->geometry().dim(); // geometrical dimension
    const int tdim = mesh->topology().dim();
    const int fdim = tdim - 1;
    const xt::xtensor<double, 2>& mesh_geometry = mesh->geometry().x();
    std::vector<int32_t>* puppet_facets;
    std::shared_ptr<dolfinx::graph::AdjacencyList<std::int32_t>> map;
    std::vector<xt::xtensor<double, 2>>* q_phys_pt;

    // Select which side of the contact interface to loop from and get the
    // correct map
    if (origin_meshtag == 0)
    {
      puppet_facets = &_facet_0;
      map = _map_0_to_1_facet;
      q_phys_pt = &_qp_phys_0;
    }
    else
    {
      puppet_facets = &_facet_1;
      map = _map_1_to_0_facet;
      q_phys_pt = &_qp_phys_1;
    }
    const std::int32_t num_facets = (*puppet_facets).size();
    const std::int32_t num_q_point = _qp_ref_facet[0].shape(0);

    // Pack gap function for each quadrature point on each facet
    std::vector<PetscScalar> c(num_facets * num_q_point * gdim, 0.0);
    const int cstride = num_q_point * gdim;
    xt::xtensor<double, 2> point = {{0, 0, 0}};

    for (int i = 0; i < num_facets; ++i)
    {
      auto master_facets = map->links(i);
      auto master_facet_geometry = dolfinx::mesh::entities_to_geometry(
          *mesh, fdim, master_facets, false);
      int offset = i * cstride;
      for (int j = 0; j < map->num_links(i); ++j)
      {
        // Get quadrature points in physical space for the ith facet, jth
        // quadrature point
        for (int k = 0; k < gdim; k++)
          point(0, k) = (*q_phys_pt)[i](j, k);

        // Get the coordinates of the geometry on the other interface, and
        // compute the distance of the convex hull created by the points
        auto master_facet = xt::view(master_facet_geometry, j, xt::all());
        auto master_coords
            = xt::view(mesh_geometry, xt::keep(master_facet), xt::all());
        auto dist_vec
            = dolfinx::geometry::compute_distance_gjk(master_coords, point);

        // Add distance vector to coefficient array
        for (int k = 0; k < gdim; k++)
          c[offset + j * gdim + k] += dist_vec(k);
      }
    }
    return {std::move(c), cstride};
  }

  /// Compute test functions on opposite surface at quadrature points of
  /// facets
  /// @param[in] orgin_meshtag - surface on which to integrate
  /// @param[in] - gap packed on facets per quadrature point
  /// @param[out] c - test functions packed on facets.
  std::pair<std::vector<PetscScalar>, int>
  pack_test_functions(int origin_meshtag,
                      const xtl::span<const PetscScalar> gap)
  {
    // Mesh info
    auto mesh = _marker->mesh();             // mesh
    const int gdim = mesh->geometry().dim(); // geometrical dimension
    const int tdim = mesh->topology().dim();
    const int fdim = tdim - 1;
    auto cmap = mesh->geometry().cmap();
    auto x_dofmap = mesh->geometry().dofmap();
    const xt::xtensor<double, 2>& mesh_geometry = mesh->geometry().x();
    xt::xtensor<std::int32_t, 3>* map;
    std::vector<xt::xtensor<double, 2>>* q_phys_pt;
    xt::xtensor<std::int32_t, 2>* puppet_facets;
    auto element = _V->element();
    const std::uint32_t bs = element->block_size();
    mesh->topology_mutable().create_entity_permutations();

    const std::vector<std::uint32_t> permutation_info
        = mesh->topology().get_cell_permutation_info();

    // Select which side of the contact interface to loop from and get the
    // correct map
    if (origin_meshtag == 0)
    {
      map = &_map_0_to_1;
      q_phys_pt = &_qp_phys_0;
      puppet_facets = &_cell_facet_pairs_0;
    }
    else
    {
      map = &_map_1_to_0;
      q_phys_pt = &_qp_phys_1;
      puppet_facets = &_cell_facet_pairs_1;
    }
    std::size_t max_links = std::max(_max_links_0, _max_links_1);
    const std::int32_t num_facets = (*map).shape(0);
    const std::int32_t num_q_points = _qp_ref_facet[0].shape(0);
    const std::int32_t ndofs = _V->dofmap()->cell_dofs(0).size();
    std::vector<PetscScalar> c(
        num_facets * num_q_points * max_links * ndofs * bs, 0.0);
    const int cstride = num_q_points * max_links * ndofs * bs;
    std::vector<std::int32_t> perm(num_q_points);
    std::vector<std::int32_t> sorted_cells(num_q_points);
    xt::xtensor<double, 2> q_points
        = xt::zeros<double>({std::size_t(num_q_points), std::size_t(gdim)});
    xt::xtensor<double, 2> dphi;
    xt::xtensor<double, 3> J = xt::zeros<double>(
        {std::size_t(1), std::size_t(gdim), std::size_t(tdim)});
    xt::xtensor<double, 3> K = xt::zeros<double>(
        {std::size_t(1), std::size_t(tdim), std::size_t(gdim)});
    xt::xtensor<double, 1> detJ = xt::zeros<double>({1});
    xt::xtensor<double, 4> phi(cmap.tabulate_shape(1, 1));
    for (int i = 0; i < num_facets; i++)
    {
      auto cell = (*puppet_facets)(i, 0); // extract cell

      for (int j = 0; j < num_q_points; j++)
      {
        sorted_cells[j] = (*map)(i, j, 0);
        // Is there a better way to do this???
        for (int k = 0; k < gdim; k++)
        {
          q_points(j, k) = (*q_phys_pt)[i](j, k)
                           - gap[i * gdim * num_q_points + j * gdim + k];
        }
      }
      std::iota(perm.begin(), perm.end(), 0);
      dolfinx::argsort_radix<std::int32_t>(sorted_cells, perm);
      std::sort(sorted_cells.begin(), sorted_cells.end());
      auto it = sorted_cells.begin();
      int link = 0;
      while (it != sorted_cells.end())
      {
        auto upper = std::upper_bound(it, sorted_cells.end(), *it);
        int num_indices
            = upper - sorted_cells.begin() - (it - sorted_cells.begin());
        std::vector<std::int32_t> indices(num_indices, 0);
        for (int k = it - sorted_cells.begin();
             k < upper - sorted_cells.begin(); k++)
        {
          int l = it - sorted_cells.begin();
          indices[k - l] = perm[k];
        }
        int linked_cell = *it;
        // extract local dofs
        auto x_dofs = x_dofmap.links(linked_cell);
        const xt::xtensor<double, 2> coordinate_dofs
            = xt::view(mesh_geometry, xt::keep(x_dofs), xt::range(0, gdim));
        auto qp = xt::view(q_points, xt::keep(indices), xt::all());
        auto test_fn = dolfinx_contact::get_basis_functions(
            J, K, detJ, qp, coordinate_dofs, linked_cell,
            permutation_info[linked_cell], element, cmap);

        for (std::size_t k = 0; k < ndofs; k++)
        {
          for (std::size_t q = 0; q < test_fn.shape(0); ++q)
          {
            for (std::size_t l = 0; l < bs; l++)
            {
              c[i * cstride + link * ndofs * bs * num_q_points
                + k * bs * num_q_points + indices[q] * bs + l]
                  = test_fn(q, k * bs + l, l);
            }
          }
        }

        it = upper;
        link += 1;
      }
    }

    return {std::move(c), cstride};
  }

  /// Compute function on opposite surface at quadrature points of
  /// facets
  /// @param[in] orgin_meshtag - surface on which to integrate
  /// @param[in] - gap packed on facets per quadrature point
  /// @param[out] c - test functions packed on facets.
  std::pair<std::vector<PetscScalar>, int>
  pack_u_contact(int origin_meshtag,
                 std::shared_ptr<dolfinx::fem::Function<PetscScalar>> u,
                 const xtl::span<const PetscScalar> gap)
  {

    // Mesh info
    auto mesh = _marker->mesh();                     // mesh
    const std::size_t gdim = mesh->geometry().dim(); // geometrical dimension
    xt::xtensor<std::int32_t, 3>* map;
    std::vector<xt::xtensor<double, 2>>* q_phys_pt;
    const std::size_t bs = _V->element()->block_size();

    // Select which side of the contact interface to loop from and get the
    // correct map
    if (origin_meshtag == 0)
    {
      map = &_map_0_to_1;
      q_phys_pt = &_qp_phys_0;
    }
    else
    {
      map = &_map_1_to_0;
      q_phys_pt = &_qp_phys_1;
    }
    const std::size_t num_facets = (*map).shape(0);
    const std::size_t num_q_points = _qp_ref_facet[0].shape(0);
    std::vector<PetscScalar> c(num_facets * num_q_points * bs, 0.0);
    const int cstride = num_q_points * bs;

    xt::xtensor<double, 2> points = xt::zeros<double>({num_q_points, gdim});
    std::vector<std::int32_t> cells(num_q_points, 0);
    xt::xtensor<PetscScalar, 2> vals
        = xt::zeros<PetscScalar>({num_q_points, bs});
    for (std::size_t i = 0; i < num_facets; ++i)
    {
      for (std::size_t q = 0; q < num_q_points; ++q)
      {
        for (std::size_t j = 0; j < gdim; ++j)
        {
          points(q, j) = (*q_phys_pt)[i](q, j)
                         - gap[i * gdim * num_q_points + q * gdim + j];
          cells[q] = (*map)(i, q, 0);
        }
      }
      vals.fill(0);
      u->eval(points, cells, vals);
      for (std::size_t q = 0; q < num_q_points; ++q)
      {
        for (std::size_t j = 0; j < bs; ++j)
        {
          c[i * cstride + q * bs + j] = vals(q, j);
        }
      }
    }

    return {std::move(c), cstride};
  }

  /// Pack gap with rigid surface defined by x[gdim-1] = -g.
  /// g_vec = zeros(gdim), g_vec[gdim-1] = -g
  /// Gap = x - g_vec
  /// @param[in] orgin_meshtag - surface on which to integrate
  /// @param[in] g - defines location of plane
  /// @param[out] c - gap packed on facets. c[i, gdim * k+ j] contains the
  /// jth component of the Gap on the ith facet at kth quadrature point
  std::pair<std::vector<PetscScalar>, int> pack_gap_plane(int origin_meshtag,
                                                          double g)
  {
    // Mesh info
    auto mesh = _marker->mesh();             // mesh
    const int gdim = mesh->geometry().dim(); // geometrical dimension
    const int tdim = mesh->topology().dim();
    const int fdim = tdim - 1;
    auto mesh_geometry = mesh->geometry().x();
    // Create _qp_ref_facet (quadrature points on reference facet)
    dolfinx_cuas::QuadratureRule facet_quadrature(
        _marker->mesh()->topology().cell_type(), _quadrature_degree, fdim);
    _qp_ref_facet = facet_quadrature.points();
    _qw_ref_facet = facet_quadrature.weights();

    // Tabulate basis function on reference cell (_phi_ref_facets)// Create
    // coordinate element
    // FIXME: For higher order geometry need basix element public in mesh
    // auto degree = mesh->geometry().cmap()._element->degree;
    int degree = 1;
    auto dolfinx_cell = _marker->mesh()->topology().cell_type();
    auto coordinate_element = basix::create_element(
        basix::element::family::P,
        dolfinx::mesh::cell_type_to_basix_type(dolfinx_cell), degree,
        basix::element::lagrange_variant::gll_warped);

    _phi_ref_facets = tabulate_on_ref_cell(coordinate_element);
    // Compute quadrature points on physical facet _qp_phys_"origin_meshtag"
    create_q_phys(origin_meshtag);
    xt::xtensor<int32_t, 2>* puppet_facets;
    std::vector<xt::xtensor<double, 2>>* q_phys_pt;
    if (origin_meshtag == 0)
    {
      puppet_facets = &_cell_facet_pairs_0;
      q_phys_pt = &_qp_phys_0;
    }
    else
    {
      puppet_facets = &_cell_facet_pairs_1;
      q_phys_pt = &_qp_phys_1;
    }
    int32_t num_facets = (*puppet_facets).shape(0);
    // FIXME: This does not work for prism meshes
    int32_t num_q_point = _qp_ref_facet[0].shape(0);
    std::vector<PetscScalar> c(num_facets * num_q_point * gdim, 0.0);
    const int cstride = num_q_point * gdim;
    for (int i = 0; i < num_facets; i++)
    {
      int offset = i * cstride;
      for (int k = 0; k < num_q_point; k++)
      {
        for (int j = 0; j < gdim; j++)
        {
          c[offset + k * gdim + j] -= (*q_phys_pt)[i](k, j);
        }
        c[offset + (k + 1) * gdim - 1] += g;
      }
    }
    return {std::move(c), cstride};
  }
  std::pair<std::vector<PetscScalar>, int> pack_coefficient_dofs(
      int origin_meshtag,
      std::shared_ptr<const dolfinx::fem::Function<PetscScalar>> coeff)
  {
    if (origin_meshtag == 0)
      return dolfinx_contact::pack_coefficient_dofs(coeff, _cell_facet_pairs_0);
    else
      return dolfinx_contact::pack_coefficient_dofs(coeff, _cell_facet_pairs_1);
  }
  std::pair<std::vector<PetscScalar>, int> pack_coeffs_const(
      int origin_meshtag,
      std::shared_ptr<const dolfinx::fem::Function<PetscScalar>> mu,
      std::shared_ptr<const dolfinx::fem::Function<PetscScalar>> lmbda)
  {
    std::vector<int32_t>* active_facets;
    if (origin_meshtag == 0)
      active_facets = &_facet_0;
    else
      active_facets = &_facet_1;
    auto mu_packed = pack_coefficient_dofs(origin_meshtag, mu);
    auto lmbda_packed = pack_coefficient_dofs(origin_meshtag, lmbda);
    auto h = dolfinx_contact::pack_circumradius_facet(_marker->mesh(),
                                                      (*active_facets));
    auto gap = pack_gap(origin_meshtag);
    auto test_fn = pack_test_functions(origin_meshtag, gap.first);

    std::vector<PetscScalar> c(mu_packed.first.size()
                               + lmbda_packed.first.size() + h.first.size()
                               + gap.first.size() + test_fn.first.size());
    const int cstride = mu_packed.second + lmbda_packed.second + h.second
                        + gap.second + test_fn.second;

    const int num_facets = (*active_facets).size();
    int offset;
    int stride;
    for (int i = 0; i < num_facets; i++)
    {
      offset = 0;
      stride = mu_packed.second;
      for (int j = 0; j < stride; j++)
        c[i * cstride + offset + j] = mu_packed.first[i * stride + j];
      offset += stride;
      stride = lmbda_packed.second;
      for (int j = 0; j < stride; j++)
        c[i * cstride + offset + j] = lmbda_packed.first[i * stride + j];
      offset += stride;
      stride = h.second;
      for (int j = 0; j < stride; j++)
        c[i * cstride + offset + j] = h.first[i * stride + j];
      offset += stride;
      stride = gap.second;
      for (int j = 0; j < stride; j++)
        c[i * cstride + offset + j] = gap.first[i * stride + j];
      offset += stride;
      stride = test_fn.second;
      for (int j = 0; j < stride; j++)
        c[i * cstride + offset + j] = test_fn.first[i * stride + j];
    }
    return {std::move(c), cstride};
  }

private:
  int _quadrature_degree = 3;
  std::shared_ptr<dolfinx::mesh::MeshTags<std::int32_t>> _marker;
  int _surface_0; // meshtag value for surface 0
  int _surface_1; // meshtag value for surface 1
  std::shared_ptr<dolfinx::fem::FunctionSpace> _V; // Function space

  // Adjacency list of closest facet on surface_1 for every quadrature point
  // in _qp_phys_0 (quadrature points on every facet of surface_0)
  xt::xtensor<std::int32_t, 3> _map_0_to_1;
  // Adjacency list of closest facet on surface_0 for every quadrature point
  // in _qp_phys_1 (quadrature points on every facet of surface_1)
  xt::xtensor<std::int32_t, 3> _map_1_to_0;

  // should be made redundant
  std::shared_ptr<dolfinx::graph::AdjacencyList<std::int32_t>>
      _map_0_to_1_facet;
  std::shared_ptr<dolfinx::graph::AdjacencyList<std::int32_t>>
      _map_1_to_0_facet;
  // quadrature points on physical facet for each facet on surface 0
  std::vector<xt::xtensor<double, 2>> _qp_phys_0;
  // quadrature points on physical facet for each facet on surface 1
  std::vector<xt::xtensor<double, 2>> _qp_phys_1;
  // quadrature points on reference facet
  std::vector<xt::xarray<double>> _qp_ref_facet;
  // quadrature weights
  std::vector<std::vector<double>> _qw_ref_facet;
  // quadrature points on facets of reference cell
  std::vector<xt::xtensor<double, 2>> _phi_ref_facets;
  // facets in surface 0
  std::vector<int32_t> _facet_0;
  // facets in surface 1
  std::vector<int32_t> _facet_1;
  // cell facets pairs in surface 0
  // this duplicates _facet_0 but with (cell, local_facet) instead of facet
  // index only this duplication should be resolved with upcoming changes
  xt::xtensor<std::int32_t, 2> _cell_facet_pairs_0;
  // cell facets pairs in surface 1
  // this duplicates _facet_1 but with (cell, local_facet) instead of facet
  // index only this duplication should be resolved with upcoming changes
  xt::xtensor<std::int32_t, 2> _cell_facet_pairs_1;
  // normals on surface 0 in order of facets in _facet_0
  xt::xtensor<double, 2> _normals_0;
  // normals on surface 1 in order of facets in _facet_1
  xt::xtensor<double, 2> _normals_1;
  // maximum number of cells linked to a cell on surface_0
  std::size_t _max_links_0 = 0;
  // maximum number of cells linked to a cell on surface_1
  std::size_t _max_links_1 = 0;
};
} // namespace dolfinx_contact<|MERGE_RESOLUTION|>--- conflicted
+++ resolved
@@ -513,10 +513,6 @@
       n_phys /= std::sqrt(n_norm);
 
       double gamma = w[0] / c[2]; // This is gamma/h,  gamma = w[0];
-<<<<<<< HEAD
-=======
-      // std::cout << "gamma rhs unbiased " << gamma << "\n";
->>>>>>> e4a9cac8
       double gamma_inv = c[2] / w[0];
       double theta = w[1];
       double mu = c[0];
@@ -602,11 +598,7 @@
                    * n_surf(j);
           }
         }
-<<<<<<< HEAD
         double sign_u = lmbda * tr_u * n_dot + mu * epsn_u;
-=======
-        double sign_u = (lmbda * tr_u * n_dot + mu * epsn_u);
->>>>>>> e4a9cac8
         const double w0 = _qw_ref_facet[facet_index][q] * detJ;
         // double Pn_u
         //     = dolfinx_contact::R_plus(jump_un - (1. / gamma) * sign_u - gap)
@@ -691,13 +683,8 @@
       n_phys /= std::sqrt(n_norm);
 
       double gamma = c[2] / w[0]; // This is h/gamma,  gamma = w[0];
-<<<<<<< HEAD
       double gamma_inv = w[0] / c[2];
 
-=======
-      // std::cout << "w[0] " << w[0] << "c[2] " << c[2] << "\n";
-      double gamma_inv = w[0] / c[2];
->>>>>>> e4a9cac8
       double theta = w[1];
       double mu = c[0];
       double lmbda = c[1];
@@ -804,7 +791,7 @@
             double sign_du = (lmbda * tr(j, l) * n_dot + mu * epsn(j, l));
             double term2 = 0;
             if (temp < 0)
-              term2 = (gamma * sign_du - n_surf(l) * phi_f(q, j)) * w0;
+              term2 = -(gamma * sign_du - n_surf(l) * phi_f(q, j)) * w0;
 
             sign_du *= w0;
             for (int i = 0; i < ndofs_cell; i++)
@@ -815,8 +802,7 @@
                 double sign_v = (lmbda * tr(i, b) * n_dot + mu * epsn(i, b));
                 double Pn_v = gamma_inv * v_dot_nsurf - theta * sign_v;
                 A[0][(b + i * bs) * ndofs_cell * bs + l + j * bs]
-                    += -theta * gamma * sign_du * sign_v
-                       + term2 * (theta * sign_v - gamma_inv * v_dot_nsurf);
+                    += -theta * gamma * sign_du * sign_v + term2 * Pn_v;
                 for (int k = 0; k < num_links; k++)
                 {
                   // int index = 3 + cstrides[3]
@@ -1030,7 +1016,6 @@
     auto master_midpoint_tree = dolfinx::geometry::create_midpoint_tree(
         *mesh, fdim, (*candidate_facets));
 
-<<<<<<< HEAD
     mesh->topology_mutable().create_connectivity(fdim, tdim);
     auto f_to_c = mesh->topology().connectivity(fdim, tdim);
     mesh->topology_mutable().create_connectivity(tdim, fdim);
@@ -1062,40 +1047,6 @@
     const int num_qp = (*q_phys_pt)[0].shape(0);
     const int num_facets = (*puppet_facets).size();
     std::vector<std::int32_t> data2(
-=======
-    std::vector<std::int32_t> data2; // will contain closest candidate facet
-    std::vector<std::int32_t> offset(1);
-    offset[0] = 0;
-
-    mesh->topology_mutable().create_connectivity(fdim, tdim);
-    auto f_to_c = mesh->topology().connectivity(fdim, tdim);
-    mesh->topology_mutable().create_connectivity(tdim, fdim);
-    auto c_to_f = mesh->topology().connectivity(tdim, fdim);
-    auto get_cell_indices = [c_to_f, f_to_c](std::vector<std::int32_t> facets)
-    {
-      int num_facets = facets.size();
-      xt::xtensor<std::int32_t, 2> cell_facet_pairs
-          = xt::zeros<std::int32_t>({num_facets, 2});
-      for (int i = 0; i < num_facets; i++)
-      {
-        std::int32_t facet = facets[i];
-        auto cells = f_to_c->links(facet);
-        const std::int32_t cell = cells[0];
-        // Find local facet index
-        auto local_facets = c_to_f->links(cell);
-        const auto it
-            = std::find(local_facets.begin(), local_facets.end(), facet);
-        assert(it != local_facets.end());
-        const int facet_index = std::distance(local_facets.begin(), it);
-        cell_facet_pairs(i, 0) = cell;
-        cell_facet_pairs(i, 1) = facet_index;
-      }
-      return cell_facet_pairs;
-    };
-    const int num_qp = (*q_phys_pt)[0].shape(0);
-    const int num_facets = (*puppet_facets).size();
-    std::vector<std::int32_t> data(
->>>>>>> e4a9cac8
         num_qp); // will contain closest candidate facet
     xt::xtensor<std::int32_t, 3> map
         = xt::zeros<std::int32_t>({num_facets, num_qp, 2});
@@ -1116,19 +1067,11 @@
         std::pair<int, double> search_result
             = dolfinx::geometry::compute_closest_entity(
                 master_bbox, point, *mesh, intermediate_result.second);
-<<<<<<< HEAD
         data2[j] = search_result.first;
         data.push_back(search_result.first);
       }
       offset.push_back(data.size());
       xt::view(map, i, xt::all(), xt::all()) = get_cell_indices(data2);
-=======
-        data[j] = search_result.first;
-        data2.push_back(search_result.first);
-      }
-      offset.push_back(data2.size());
-      xt::view(map, i, xt::all(), xt::all()) = get_cell_indices(data);
->>>>>>> e4a9cac8
     }
     // save as an adjacency list _map_0_to_1 or _map_1_to_0
     if (origin_meshtag == 0)
@@ -1136,22 +1079,14 @@
       _map_0_to_1 = map;
       _map_0_to_1_facet
           = std::make_shared<dolfinx::graph::AdjacencyList<std::int32_t>>(
-<<<<<<< HEAD
               data, offset);
-=======
-              data2, offset);
->>>>>>> e4a9cac8
     }
     else
     {
       _map_1_to_0 = map;
       _map_1_to_0_facet
           = std::make_shared<dolfinx::graph::AdjacencyList<std::int32_t>>(
-<<<<<<< HEAD
               data, offset);
-=======
-              data2, offset);
->>>>>>> e4a9cac8
     }
     max_links(origin_meshtag);
   }
