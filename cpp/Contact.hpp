--- conflicted
+++ resolved
@@ -95,6 +95,18 @@
   // return quadrature degree
   const int quadrature_degree() const { return _quadrature_degree; }
   void set_quadrature_degree(int deg) { _quadrature_degree = deg; }
+
+  // return distance map
+  const std::shared_ptr<dolfinx::graph::AdjacencyList<std::int32_t>>
+  map_0_to_1_facet() const
+  {
+    return _map_0_to_1_facet;
+  }
+  const std::shared_ptr<dolfinx::graph::AdjacencyList<std::int32_t>>
+  map_1_to_0_facet() const
+  {
+    return _map_1_to_0_facet;
+  }
 
   // quadrature points on physical facet for each facet on surface 0
   std::vector<xt::xtensor<double, 2>> qp_phys_0() { return _qp_phys_0; }
@@ -1050,14 +1062,9 @@
         // Find closest facet to point
         std::vector<std::int32_t> search_result
             = dolfinx::geometry::compute_closest_entity(
-<<<<<<< HEAD
-                master_bbox, point, *mesh, intermediate_result.second);
-        data2[j] = search_result.first;
-        data.push_back(search_result.first);
-=======
                 master_bbox, master_midpoint_tree, *mesh, point);
         data.push_back(search_result[0]);
->>>>>>> b4a5fc4a
+        data2[j] = search_result[0];
       }
       offset.push_back(data.size());
       xt::view(map, i, xt::all(), xt::all()) = get_cell_indices(data2);
@@ -1146,7 +1153,6 @@
         // Add distance vector to coefficient array
         for (int k = 0; k < gdim; k++)
           c[offset + j * gdim + k] += dist_vec(k);
-<<<<<<< HEAD
       }
     }
     return {std::move(c), cstride};
@@ -1331,8 +1337,6 @@
         {
           c[i * cstride + q * bs + j] = vals(q, j);
         }
-=======
->>>>>>> b4a5fc4a
       }
     }
 
