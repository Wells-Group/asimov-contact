--- conflicted
+++ resolved
@@ -276,13 +276,8 @@
   /// how many cells are connected with the cell.
   kernel_fn<T> nitsche_rigid_jacobian
       = [kd, gdim, tdim, phi_coeffs, dphi_coeffs, num_coeffs, constant_normal](
-<<<<<<< HEAD
-            std::vector<std::vector<double>>& A, xtl::span<const T> c,
+            std::vector<std::vector<double>>& A, std::span<const T> c,
             const T* w, const double* coordinate_dofs, const int facet_index,
-=======
-            std::vector<std::vector<double>>& A, const T* c, const T* w,
-            const double* coordinate_dofs, const int facet_index,
->>>>>>> a88116c2
             [[maybe_unused]] const std::size_t num_links)
   {
     // Retrieve some data from kd
