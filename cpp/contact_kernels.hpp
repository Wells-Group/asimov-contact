// Copyright (C) 2021 Sarah Roggendorf
//
// This file is part of DOLFINx_CONTACT
//
// SPDX-License-Identifier:    MIT

#pragma once

#include "Contact.h"
#include "KernelData.h"
#include "QuadratureRule.h"
#include "geometric_quantities.h"
#include "utils.h"
#include <basix/cell.h>
#include <dolfinx/fem/FiniteElement.h>
#include <dolfinx/fem/FunctionSpace.h>

namespace dolfinx_contact
{
template <typename T>
kernel_fn<T> generate_contact_kernel(
    std::shared_ptr<const dolfinx::fem::FunctionSpace> V, Kernel type,
    QuadratureRule& quadrature_rule,
    std::vector<std::shared_ptr<const dolfinx::fem::Function<PetscScalar>>>
        coeffs,
    bool constant_normal)
{

  auto mesh = V->mesh();
  assert(mesh);

  // Get mesh info
  const std::uint32_t gdim = mesh->geometry().dim();
  const std::uint32_t tdim = mesh->topology().dim();

  // Create quadrature points on reference facet
  const xt::xtensor<double, 2>& q_points = quadrature_rule.points();
<<<<<<< HEAD
  const std::size_t num_quadrature_pts = quadrature_rule.weights().size();
=======
  const std::size_t num_quadrature_pts = q_weights.size();

  // Structures needed for basis function tabulation
  // phi and grad(phi) at quadrature points
  std::shared_ptr<const dolfinx::fem::FiniteElement> element = V->element();
  const std::uint32_t bs = element->block_size();
  std::uint32_t ndofs_cell = element->space_dimension() / bs;
  if (element->value_size() / bs != 1)
  {
    throw std::invalid_argument(
        "Contact kernel not supported for spaces with value size!=1");
  }
  if (bs != gdim)
  {
    throw std::invalid_argument("Contact kernel not supported for vector "
                                "spaces of other dimension than gdim");
  }
  /// Pack test and trial functions
  xt::xtensor<double, 2> phi({num_quadrature_pts, ndofs_cell});
  xt::xtensor<double, 3> dphi({tdim, num_quadrature_pts, ndofs_cell});
  {
    xt::xtensor<double, 4> basis_functions({std::size_t(tdim + 1),
                                            num_quadrature_pts,
                                            (std::size_t)ndofs_cell, 1});
    element->tabulate(basis_functions, q_points, 1);
    phi = xt::view(basis_functions, 0, xt::all(), xt::all(), 0);
    dphi = xt::view(basis_functions, xt::range(1, tdim + 1), xt::all(),
                    xt::all(), 0);
  }

  // Tabulate Coordinate element (first derivative to compute Jacobian)
  std::array<std::size_t, 4> cmap_shape
      = cmap.tabulate_shape(1, q_weights.size());
  xt::xtensor<double, 3> dphi_c({tdim, cmap_shape[1], cmap_shape[2]});
  {
    xt::xtensor<double, 4> cmap_basis(cmap_shape);
    cmap.tabulate(1, q_points, cmap_basis);
    dphi_c
        = xt::view(cmap_basis, xt::range(1, tdim + 1), xt::all(), xt::all(), 0);
  }
>>>>>>> f44c8bd7

  // Structures for coefficient data
  int num_coeffs = coeffs.size();
  std::vector<int> cstrides(num_coeffs + 3);
  for (int i = 0; i < num_coeffs; i++)
  {
    std::shared_ptr<const dolfinx::fem::FiniteElement> coeff_element
        = coeffs[i - 1]->function_space()->element();
    cstrides[i]
        = coeff_element->space_dimension() / coeff_element->block_size();
  }

  // FIXME: This will not work for prism meshes
  const std::vector<std::int32_t>& qp_offsets = quadrature_rule.offset();
  const std::size_t num_qp_per_entity = qp_offsets[1] - qp_offsets[0];
  cstrides[num_coeffs] = 1;                            // h
  cstrides[num_coeffs + 1] = gdim * num_qp_per_entity; // gap
  cstrides[num_coeffs + 2] = gdim * num_qp_per_entity; // normals

  auto kd = dolfinx_contact::KernelData(V, quadrature_rule.points(),
                                        quadrature_rule.weights(), cstrides);

  // Tabulate basis functions and first derivatives for all input
  // coefficients
  xt::xtensor<double, 2> phi_coeffs(
      {num_quadrature_pts, kd.offsets(num_coeffs)});
  xt::xtensor<double, 3> dphi_coeffs(
      {kd.tdim(), num_quadrature_pts, kd.offsets(num_coeffs)});

  // Create finite elements for coefficient functions and tabulate shape
  // functions
  for (int i = 0; i < num_coeffs; ++i)
  {
    std::shared_ptr<const dolfinx::fem::FiniteElement> coeff_element
        = coeffs[i]->function_space()->element();
    xt::xtensor<double, 4> coeff_basis(
        {kd.tdim() + 1, num_quadrature_pts,
         coeff_element->space_dimension() / coeff_element->block_size(), 1});
    if (coeff_element->value_size() / coeff_element->block_size() != 1)
    {
      throw std::invalid_argument(
          "Kernel does not support coefficients with value size!=1");
    }
    coeff_element->tabulate(coeff_basis, q_points, 1);
    auto phi_i = xt::view(phi_coeffs, xt::all(),
                          xt::range(kd.offsets(i), kd.offsets(i + 1)));
    phi_i = xt::view(coeff_basis, 0, xt::all(), xt::all(), 0);
    auto dphi_i = xt::view(dphi_coeffs, xt::all(), xt::all(),
                           xt::range(kd.offsets(i), kd.offsets(i + 1)));
    dphi_i = xt::view(coeff_basis, xt::range(1, kd.tdim() + 1), xt::all(),
                      xt::all(), 0);
  }

  /// @brief Kernel for contact with rigid surface (RHS).
  ////
  /// The kernel is using Nitsche's method to enforce contact between a
  /// deformable body and a rigid surface.
  ///
  /// @param[in, out] b The local vector to insert values into (List with one
  /// vector)
  /// @param[in] c The coefficients used in kernel. Assumed to be
  /// ordered as u, mu, lmbda, n_surf_x, n_surf_y, n_surf_z
  /// @param[in] w The constants used in kernel. Assumed to be ordered as
  /// gamma, theta, n_surf_x, n_surf_y, n_surf_z if a constant surface used
  /// @param[in] coordinate_dofs The flattened cell geometry, padded to 3D.
  /// @param[in] facet_index The local index (wrt. the cell) of the
  /// facet. Used to access the correct quadrature rule.
  /// @param[in] num_links Unused integer. In two sided contact this indicates
  /// how many cells are connected with the cell.
  dolfinx_contact::kernel_fn<T> nitsche_rigid_rhs
      = [kd, phi_coeffs, constant_normal,
         qp_offsets](std::vector<std::vector<T>>& b, const T* c, const T* w,
                     const double* coordinate_dofs, const int facet_index,
                     [[maybe_unused]] const std::size_t num_links)
  {
    // assumption that the vector function space has block size tdim
    std::array<std::int32_t, 2> q_offset
        = {qp_offsets[facet_index], qp_offsets[facet_index + 1]};

    // Reshape coordinate dofs to two dimensional array
    // FIXME: These array should be views (when compute_jacobian doesn't use
    // xtensor)
    std::array<std::size_t, 2> shape = {kd.num_coordinate_dofs(), 3};
    const xt::xtensor<double, 2>& coord
        = xt::adapt(coordinate_dofs, kd.num_coordinate_dofs() * 3,
                    xt::no_ownership(), shape);
    auto c_view = xt::view(coord, xt::all(), xt::range(0, gdim));

    // Extract the first derivative of the coordinate element (cell) of degrees
    // of freedom on the facet
    const xt::xtensor<double, 3> dphi_fc = kd.dphi(facet_index);

    // Compute Jacobian and determinant at first quadrature point
    xt::xtensor<double, 2> J = xt::zeros<double>({kd.gdim(), kd.tdim()});
    xt::xtensor<double, 2> K = xt::zeros<double>({kd.tdim(), kd.gdim()});
    xt::xtensor<double, 2> J_f
        = xt::view(kd.ref_jacobians(), facet_index, xt::all(), xt::all());
    xt::xtensor<double, 2> J_tot
        = xt::zeros<double>({J.shape(0), J_f.shape(1)});

    double detJ;
    // Normal vector on physical facet at a single quadrature point
    xt::xtensor<double, 1> n_phys = xt::zeros<double>({kd.gdim()});
    // Pre-compute jacobians and normals for affine meshes
    if (kd.affine())
    {
      detJ = std::fabs(dolfinx_contact::compute_facet_jacobians(
          0, J, K, J_tot, J_f, dphi_fc, coord));
      dolfinx_contact::physical_facet_normal(
          n_phys, K, xt::row(kd.facet_normals(), facet_index));
    }

    // Retrieve normal of rigid surface if constant
    std::array<double, 3> n_surf = {0, 0, 0};
    double n_dot = 0;
    if (constant_normal)
    {
      // If surface normal constant precompute (n_phys * n_surf)
      for (int i = 0; i < kd.gdim(); i++)
      {
        // For closest point projection the gap function is given by
        // (-n_y)* (Pi(x) - x), where n_y is the outward unit normal
        // in y = Pi(x)
        n_surf[i] = -w[i + 2];
        n_dot += n_phys(i) * n_surf[i];
      }
    }
    int c_offset = (kd.bs() - 1) * kd.offsets(1);
    // This is gamma/h
    double gamma = w[0] / c[c_offset + kd.offsets(3)];
    double gamma_inv = c[c_offset + kd.offsets(3)] / w[0];
    double theta = w[1];
    xtl::span<const double> _weights(kd.q_weights());
    auto weights = _weights.subspan(q_offset[0], q_offset[1] - q_offset[0]);

    // Temporary variable for grad(phi) on physical cell
    xt::xtensor<double, 2> dphi_phys({kd.bs(), kd.ndofs_cell()});

    // Temporary work arrays
    xt::xtensor<double, 2> tr(
        {std::uint32_t(kd.offsets(1) - kd.offsets(0)), kd.gdim()});
    xt::xtensor<double, 2> epsn(
        {std::uint32_t(kd.offsets(1) - kd.offsets(0)), kd.gdim()});

    // Loop over quadrature points
    const int num_points = q_offset[1] - q_offset[0];
    for (std::size_t q = 0; q < num_points; q++)
    {
      const std::size_t q_pos = q_offset[0] + q;

      // Update Jacobian and physical normal
      detJ = std::fabs(
          kd.update_jacobian(q, detJ, J, K, J_tot, J_f, dphi_fc, coord));
      kd.update_normal(n_phys, K, facet_index);

      double mu = 0;
      for (int j = kd.offsets(1); j < kd.offsets(2); j++)
        mu += c[j + c_offset] * phi_coeffs(q_pos, j);
      double lmbda = 0;
      for (int j = kd.offsets(2); j < kd.offsets(3); j++)
        lmbda += c[j + c_offset] * phi_coeffs(q_pos, j);

      // if normal not constant, get surface normal at current quadrature point
      int normal_offset = c_offset + kd.offsets(5);
      if (!constant_normal)
      {
        n_dot = 0;
        for (int i = 0; i < kd.gdim(); i++)
        {
          // For closest point projection the gap function is given by
          // (-n_y)* (Pi(x) - x), where n_y is the outward unit normal
          // in y = Pi(x)
          n_surf[i] = -c[normal_offset + q * kd.gdim() + i];
          n_dot += n_phys(i) * n_surf[i];
        }
      }
      int gap_offset = c_offset + kd.offsets(4);
      double gap = 0;
      for (int i = 0; i < kd.gdim(); i++)
      {
        gap += c[gap_offset + q * kd.gdim() + i] * n_surf[i];
      }

      // precompute tr(eps(phi_j e_l)), eps(phi^j e_l)n*n2
      std::fill(tr.begin(), tr.end(), 0);
      std::fill(epsn.begin(), epsn.end(), 0);
      for (int j = 0; j < kd.offsets(1) - kd.offsets(0); j++)
      {
        for (int l = 0; l < bs; l++)
        {
          for (int k = 0; k < kd.tdim(); k++)
          {
            tr(j, l) += K(k, l) * dphi(k, q_pos, j);
            for (int s = 0; s < kd.gdim(); s++)
            {
              epsn(j, l) += K(k, s) * dphi(k, q_pos, j)
                            * (n_phys(s) * n_surf[l] + n_phys(l) * n_surf[s]);
            }
          }
        }
      }
      // compute tr(eps(u)), epsn at q
      double tr_u = 0;
      double epsn_u = 0;
      double u_dot_nsurf = 0;
      for (int i = 0; i < kd.offsets(1) - kd.offsets(0); i++)
      {
        const std::int32_t block_index = (i + kd.offsets(0)) * bs;
        for (int j = 0; j < bs; j++)
        {
          tr_u += c[block_index + j] * tr(i, j);
          epsn_u += c[block_index + j] * epsn(i, j);
          u_dot_nsurf += c[block_index + j] * n_surf[j] * phi(q_pos, i);
        }
      }

      // Multiply  by weight
      double sign_u = (lmbda * n_dot * tr_u + mu * epsn_u);
      double R_minus_scaled
          = dolfinx_contact::R_minus(gamma_inv * sign_u + (gap - u_dot_nsurf))
            * detJ * weights[q];
      sign_u *= detJ * weights[q];
      for (int j = 0; j < kd.ndofs_cell(); j++)
      {
        // Insert over block size in matrix
        for (int l = 0; l < bs; l++)
        {
          double sign_v = lmbda * tr(j, l) * n_dot + mu * epsn(j, l);
          double v_dot_nsurf = n_surf[l] * phi(q_pos, j);
          b[0][j * bs + l]
              += -theta * gamma_inv * sign_v * sign_u
                 + R_minus_scaled * (theta * sign_v - gamma * v_dot_nsurf);
        }
      }
    }
  };

  /// @brief Kernel for contact with rigid surface (Jacobian).
  ////
  /// The kernel is using Nitsche's method to enforce contact between a
  /// deformable body and a rigid surface.
  ///
  /// @param[in, out] A The local matrix to insert values into (List with one
  /// matrix)
  /// @param[in] c The coefficients used in kernel. Assumed to be
  /// ordered as u, mu, lmbda, n_surf_x, n_surf_y, n_surf_z
  /// @param[in] w The constants used in kernel. Assumed to be ordered as
  /// gamma, theta, n_surf_x, n_surf_y, n_surf_z if a constant surface used
  /// @param[in] coordinate_dofs The flattened cell geometry, padded to 3D.
  /// @param[in] facet_index The local index (wrt. the cell) of the
  /// facet. Used to access the correct quadrature rule.
  /// @param[in] num_links Unused integer. In two sided contact this indicates
  /// how many cells are connected with the cell.
  kernel_fn<T> nitsche_rigid_jacobian
      = [kd, phi_coeffs, dphi_coeffs, num_coeffs, constant_normal, qp_offsets](
            std::vector<std::vector<double>>& A, const T* c, const T* w,
            const double* coordinate_dofs, const int facet_index,
            [[maybe_unused]] const std::size_t num_links)
  {
    const int fdim = kd.tdim() - 1;
    std::array<std::int32_t, 2> q_offset
        = {qp_offsets[facet_index], qp_offsets[facet_index + 1]};

    // Reshape coordinate dofs to two dimensional array
    // FIXME: These array should be views (when compute_jacobian doesn't use
    // xtensor)
    std::array<std::size_t, 2> shape = {num_coordinate_dofs, 3};
    xt::xtensor<double, 2> coord = xt::adapt(
        coordinate_dofs, num_coordinate_dofs * 3, xt::no_ownership(), shape);

    // Extract the first derivative of the coordinate element (cell) of degrees
    // of freedom on the facet
    const xt::xtensor<double, 3> dphi_fc = kd.dphi_c(facet_index);
    xt::xtensor<double, 2> J = xt::zeros<double>({kd.gdim(), kd.tdim()});
    xt::xtensor<double, 2> K = xt::zeros<double>({kd.tdim(), kd.gdim()});
    xt::xtensor<double, 1> n_phys = xt::zeros<double>({kd.gdim()});
    xt::xtensor<double, 2> J_f
        = xt::view(kd.ref_jacobians(), facet_index, xt::all(), xt::all());
    xt::xtensor<double, 2> J_tot
        = xt::zeros<double>({J.shape(0), J_f.shape(1)});
    double detJ;
    if (kd.affine())
    {
      detJ = std::fabs(dolfinx_contact::compute_facet_jacobians(
          0, J, K, J_tot, J_f, dphi_fc, coord));
      dolfinx_contact::physical_facet_normal(
          n_phys, K, xt::row(kd.facet_normals(), facet_index));
    }

    // Retrieve normal of rigid surface if constant
    std::array<double, 3> n_surf = {0, 0, 0};
    // FIXME: Code duplication from previous kernel, and should be made into a
    // lambda function
    double n_dot = 0;
    if (constant_normal)
    {
      // If surface normal constant precompute (n_phys * n_surf)
      for (int i = 0; i < kd.gdim(); i++)
      {
        // For closest point projection the gap function is given by
        // (-n_y)* (Pi(x) - x), where n_y is the outward unit normal
        // in y = Pi(x)
        n_surf[i] = -w[i + 2];
        n_dot += n_phys(i) * n_surf[i];
      }
    }
    int c_offset = (bs - 1) * kd.offsets(1);
    double gamma
        = w[0]
          / c[c_offset + kd.offsets(3)]; // This is gamma/hdouble gamma = w[0];
    double gamma_inv = c[c_offset + kd.offsets(3)] / w[0];
    double theta = w[1];

    xtl::span<const double> _weights(q_weights);
    auto weights = _weights.subspan(q_offset[0], q_offset[1] - q_offset[0]);

    // Get number of dofs per cell
    // Temporary variable for grad(phi) on physical cell
    xt::xtensor<double, 2> dphi_phys({bs, kd.ndofs_cell()});
    xt::xtensor<double, 2> tr = xt::zeros<double>({kd.ndofs_cell(), kd.gdim()});
    xt::xtensor<double, 2> epsn
        = xt::zeros<double>({kd.ndofs_cell(), kd.gdim()});
    const std::uint32_t num_points = q_offset[1] - q_offset[0];
    for (std::size_t q = 0; q < num_points; q++)
    {
      const std::size_t q_pos = q_offset[0] + q;

      // Update Jacobian and physical normal
      detJ = std::fabs(
          kd.update_jacobian(q, detJ, J, K, J_tot, J_f, dphi_fc, coord));
      kd.update_normal(n_phys, K, facet_index);

      // if normal not constant, get surface normal at current quadrature point
      int normal_offset = c_offset + kd.offsets(5);
      if (!constant_normal)
      {
        n_dot = 0;
        for (int i = 0; i < kd.gdim(); i++)
        {
          // For closest point projection the gap function is given by
          // (-n_y)* (Pi(x) - x), where n_y is the outward unit normal
          // in y = Pi(x)
          n_surf[i] = -c[normal_offset + q * kd.gdim() + i];
          n_dot += n_phys(i) * n_surf[i];
        }
      }
      int gap_offset = c_offset + kd.offsets(4);
      double gap = 0;
      for (int i = 0; i < kd.gdim(); i++)
        gap += c[gap_offset + q * kd.gdim() + i] * n_surf[i];

      // precompute tr(eps(phi_j e_l)), eps(phi^j e_l)n*n2
      std::fill(tr.begin(), tr.end(), 0);
      std::fill(epsn.begin(), epsn.end(), 0);
      for (int j = 0; j < kd.ndofs_cell(); j++)
      {
        for (int l = 0; l < bs; l++)
        {
          for (int k = 0; k < kd.tdim(); k++)
          {
            tr(j, l) += K(k, l) * dphi(k, q_pos, j);
            for (int s = 0; s < kd.gdim(); s++)
            {
              epsn(j, l) += K(k, s) * dphi(k, q_pos, j)
                            * (n_phys(s) * n_surf[l] + n_phys(l) * n_surf[s]);
            }
          }
        }
      }
      double mu = 0;
      int c_offset = (bs - 1) * kd.offsets(1);
      for (int j = kd.offsets(1); j < kd.offsets(2); j++)
        mu += c[j + c_offset] * phi_coeffs(facet_index, q_pos, j);
      double lmbda = 0;
      for (int j = kd.offsets(2); j < kd.offsets(3); j++)
        lmbda += c[j + c_offset] * phi_coeffs(facet_index, q_pos, j);

      // compute tr(eps(u)), epsn at q
      double tr_u = 0;
      double epsn_u = 0;
      double u_dot_nsurf = 0;
      for (int i = 0; i < kd.offsets(1) - kd.offsets(0); i++)
      {
        const std::int32_t block_index = (i + kd.offsets(0)) * bs;
        for (int j = 0; j < bs; j++)
        {
          const auto c_val = c[block_index + j];
          tr_u += c_val * tr(i, j);
          epsn_u += c_val * epsn(i, j);
          u_dot_nsurf += c_val * n_surf[j] * phi(q_pos, i);
        }
      }

      double sign_u = lmbda * tr_u * n_dot + mu * epsn_u;
      double Pn_u
          = dolfinx_contact::dR_minus(sign_u + gamma * (gap - u_dot_nsurf));
      const double w0 = weights[q] * detJ;
      for (int j = 0; j < kd.ndofs_cell(); j++)
      {
        for (int l = 0; l < bs; l++)
        {
          double sign_du = (lmbda * tr(j, l) * n_dot + mu * epsn(j, l));
          double Pn_du
              = (gamma_inv * sign_du - n_surf[l] * phi(q_pos, j)) * Pn_u * w0;
          sign_du *= w0;

          // Insert over block size in matrix
          for (int i = 0; i < kd.ndofs_cell(); i++)
          {
            for (int b = 0; b < bs; b++)
            {
              double v_dot_nsurf = n_surf[b] * phi(q_pos, i);
              double sign_v = (lmbda * tr(i, b) * n_dot + mu * epsn(i, b));
              A[0][(b + i * bs) * kd.ndofs_cell() * bs + l + j * bs]
                  += -theta * gamma_inv * sign_du * sign_v
                     + Pn_du * (theta * sign_v - gamma * v_dot_nsurf);
            }
          }
        }
      }
    }
  };
  switch (type)
  {
  case dolfinx_contact::Kernel::Rhs:
    return nitsche_rigid_rhs;
  case dolfinx_contact::Kernel::Jac:
    return nitsche_rigid_jacobian;
  default:
    throw std::invalid_argument("Unrecognized kernel");
  }
}
} // namespace dolfinx_contact<|MERGE_RESOLUTION|>--- conflicted
+++ resolved
@@ -35,54 +35,11 @@
 
   // Create quadrature points on reference facet
   const xt::xtensor<double, 2>& q_points = quadrature_rule.points();
-<<<<<<< HEAD
   const std::size_t num_quadrature_pts = quadrature_rule.weights().size();
-=======
-  const std::size_t num_quadrature_pts = q_weights.size();
-
-  // Structures needed for basis function tabulation
-  // phi and grad(phi) at quadrature points
-  std::shared_ptr<const dolfinx::fem::FiniteElement> element = V->element();
-  const std::uint32_t bs = element->block_size();
-  std::uint32_t ndofs_cell = element->space_dimension() / bs;
-  if (element->value_size() / bs != 1)
-  {
-    throw std::invalid_argument(
-        "Contact kernel not supported for spaces with value size!=1");
-  }
-  if (bs != gdim)
-  {
-    throw std::invalid_argument("Contact kernel not supported for vector "
-                                "spaces of other dimension than gdim");
-  }
-  /// Pack test and trial functions
-  xt::xtensor<double, 2> phi({num_quadrature_pts, ndofs_cell});
-  xt::xtensor<double, 3> dphi({tdim, num_quadrature_pts, ndofs_cell});
-  {
-    xt::xtensor<double, 4> basis_functions({std::size_t(tdim + 1),
-                                            num_quadrature_pts,
-                                            (std::size_t)ndofs_cell, 1});
-    element->tabulate(basis_functions, q_points, 1);
-    phi = xt::view(basis_functions, 0, xt::all(), xt::all(), 0);
-    dphi = xt::view(basis_functions, xt::range(1, tdim + 1), xt::all(),
-                    xt::all(), 0);
-  }
-
-  // Tabulate Coordinate element (first derivative to compute Jacobian)
-  std::array<std::size_t, 4> cmap_shape
-      = cmap.tabulate_shape(1, q_weights.size());
-  xt::xtensor<double, 3> dphi_c({tdim, cmap_shape[1], cmap_shape[2]});
-  {
-    xt::xtensor<double, 4> cmap_basis(cmap_shape);
-    cmap.tabulate(1, q_points, cmap_basis);
-    dphi_c
-        = xt::view(cmap_basis, xt::range(1, tdim + 1), xt::all(), xt::all(), 0);
-  }
->>>>>>> f44c8bd7
 
   // Structures for coefficient data
   int num_coeffs = coeffs.size();
-  std::vector<int> cstrides(num_coeffs + 3);
+  std::vector<std::size_t> cstrides(num_coeffs + 3);
   for (int i = 0; i < num_coeffs; i++)
   {
     std::shared_ptr<const dolfinx::fem::FiniteElement> coeff_element
@@ -98,8 +55,9 @@
   cstrides[num_coeffs + 1] = gdim * num_qp_per_entity; // gap
   cstrides[num_coeffs + 2] = gdim * num_qp_per_entity; // normals
 
-  auto kd = dolfinx_contact::KernelData(V, quadrature_rule.points(),
-                                        quadrature_rule.weights(), cstrides);
+  auto kd = dolfinx_contact::KernelData(
+      V, std::make_shared<dolfinx_contact::QuadratureRule>(quadrature_rule),
+      cstrides);
 
   // Tabulate basis functions and first derivatives for all input
   // coefficients
@@ -149,14 +107,14 @@
   /// @param[in] num_links Unused integer. In two sided contact this indicates
   /// how many cells are connected with the cell.
   dolfinx_contact::kernel_fn<T> nitsche_rigid_rhs
-      = [kd, phi_coeffs, constant_normal,
-         qp_offsets](std::vector<std::vector<T>>& b, const T* c, const T* w,
-                     const double* coordinate_dofs, const int facet_index,
-                     [[maybe_unused]] const std::size_t num_links)
+      = [kd, phi_coeffs, constant_normal](
+            std::vector<std::vector<T>>& b, const T* c, const T* w,
+            const double* coordinate_dofs, const int facet_index,
+            [[maybe_unused]] const std::size_t num_links)
   {
     // assumption that the vector function space has block size tdim
     std::array<std::int32_t, 2> q_offset
-        = {qp_offsets[facet_index], qp_offsets[facet_index + 1]};
+        = {kd.qp_offsets(facet_index), kd.qp_offsets(facet_index + 1)};
 
     // Reshape coordinate dofs to two dimensional array
     // FIXME: These array should be views (when compute_jacobian doesn't use
@@ -165,11 +123,13 @@
     const xt::xtensor<double, 2>& coord
         = xt::adapt(coordinate_dofs, kd.num_coordinate_dofs() * 3,
                     xt::no_ownership(), shape);
-    auto c_view = xt::view(coord, xt::all(), xt::range(0, gdim));
-
-    // Extract the first derivative of the coordinate element (cell) of degrees
-    // of freedom on the facet
-    const xt::xtensor<double, 3> dphi_fc = kd.dphi(facet_index);
+    auto c_view = xt::view(coord, xt::all(), xt::range(0, kd.gdim()));
+
+    // Extract the first derivative of the coordinate element (cell) of
+    // degrees of freedom on the facet
+    const xt::xtensor<double, 3> dphi_fc
+        = xt::view(kd.dphi_c(), xt::all(), xt::xrange(q_offset[0], q_offset[1]),
+                   xt::all());
 
     // Compute Jacobian and determinant at first quadrature point
     xt::xtensor<double, 2> J = xt::zeros<double>({kd.gdim(), kd.tdim()});
@@ -262,12 +222,15 @@
         gap += c[gap_offset + q * kd.gdim() + i] * n_surf[i];
       }
 
+      // Extract reference to the tabulated basis function
+      const xt::xtensor<double, 2>& phi = kd.phi();
+      const xt::xtensor<double, 3>& dphi = kd.dphi();
       // precompute tr(eps(phi_j e_l)), eps(phi^j e_l)n*n2
       std::fill(tr.begin(), tr.end(), 0);
       std::fill(epsn.begin(), epsn.end(), 0);
       for (int j = 0; j < kd.offsets(1) - kd.offsets(0); j++)
       {
-        for (int l = 0; l < bs; l++)
+        for (int l = 0; l < kd.bs(); l++)
         {
           for (int k = 0; k < kd.tdim(); k++)
           {
@@ -286,8 +249,8 @@
       double u_dot_nsurf = 0;
       for (int i = 0; i < kd.offsets(1) - kd.offsets(0); i++)
       {
-        const std::int32_t block_index = (i + kd.offsets(0)) * bs;
-        for (int j = 0; j < bs; j++)
+        const std::int32_t block_index = (i + kd.offsets(0)) * kd.bs();
+        for (int j = 0; j < kd.bs(); j++)
         {
           tr_u += c[block_index + j] * tr(i, j);
           epsn_u += c[block_index + j] * epsn(i, j);
@@ -304,11 +267,11 @@
       for (int j = 0; j < kd.ndofs_cell(); j++)
       {
         // Insert over block size in matrix
-        for (int l = 0; l < bs; l++)
+        for (int l = 0; l < kd.bs(); l++)
         {
           double sign_v = lmbda * tr(j, l) * n_dot + mu * epsn(j, l);
           double v_dot_nsurf = n_surf[l] * phi(q_pos, j);
-          b[0][j * bs + l]
+          b[0][j * kd.bs() + l]
               += -theta * gamma_inv * sign_v * sign_u
                  + R_minus_scaled * (theta * sign_v - gamma * v_dot_nsurf);
         }
@@ -333,25 +296,28 @@
   /// @param[in] num_links Unused integer. In two sided contact this indicates
   /// how many cells are connected with the cell.
   kernel_fn<T> nitsche_rigid_jacobian
-      = [kd, phi_coeffs, dphi_coeffs, num_coeffs, constant_normal, qp_offsets](
+      = [kd, phi_coeffs, dphi_coeffs, num_coeffs, constant_normal](
             std::vector<std::vector<double>>& A, const T* c, const T* w,
             const double* coordinate_dofs, const int facet_index,
             [[maybe_unused]] const std::size_t num_links)
   {
     const int fdim = kd.tdim() - 1;
     std::array<std::int32_t, 2> q_offset
-        = {qp_offsets[facet_index], qp_offsets[facet_index + 1]};
+        = {kd.qp_offsets(facet_index), kd.qp_offsets(facet_index + 1)};
 
     // Reshape coordinate dofs to two dimensional array
     // FIXME: These array should be views (when compute_jacobian doesn't use
     // xtensor)
-    std::array<std::size_t, 2> shape = {num_coordinate_dofs, 3};
-    xt::xtensor<double, 2> coord = xt::adapt(
-        coordinate_dofs, num_coordinate_dofs * 3, xt::no_ownership(), shape);
-
-    // Extract the first derivative of the coordinate element (cell) of degrees
-    // of freedom on the facet
-    const xt::xtensor<double, 3> dphi_fc = kd.dphi_c(facet_index);
+    std::array<std::size_t, 2> shape = {kd.num_coordinate_dofs(), 3};
+    xt::xtensor<double, 2> coord
+        = xt::adapt(coordinate_dofs, kd.num_coordinate_dofs() * 3,
+                    xt::no_ownership(), shape);
+
+    // Extract the first derivative of the coordinate element (cell) of
+    // degrees of freedom on the facet
+    const xt::xtensor<double, 3> dphi_fc
+        = xt::view(kd.dphi_c(), xt::all(), xt::xrange(q_offset[0], q_offset[1]),
+                   xt::all());
     xt::xtensor<double, 2> J = xt::zeros<double>({kd.gdim(), kd.tdim()});
     xt::xtensor<double, 2> K = xt::zeros<double>({kd.tdim(), kd.gdim()});
     xt::xtensor<double, 1> n_phys = xt::zeros<double>({kd.gdim()});
@@ -385,19 +351,19 @@
         n_dot += n_phys(i) * n_surf[i];
       }
     }
-    int c_offset = (bs - 1) * kd.offsets(1);
+    int c_offset = (kd.bs() - 1) * kd.offsets(1);
     double gamma
         = w[0]
           / c[c_offset + kd.offsets(3)]; // This is gamma/hdouble gamma = w[0];
     double gamma_inv = c[c_offset + kd.offsets(3)] / w[0];
     double theta = w[1];
 
-    xtl::span<const double> _weights(q_weights);
+    xtl::span<const double> _weights(kd.q_weights());
     auto weights = _weights.subspan(q_offset[0], q_offset[1] - q_offset[0]);
 
     // Get number of dofs per cell
     // Temporary variable for grad(phi) on physical cell
-    xt::xtensor<double, 2> dphi_phys({bs, kd.ndofs_cell()});
+    xt::xtensor<double, 2> dphi_phys({kd.bs(), kd.ndofs_cell()});
     xt::xtensor<double, 2> tr = xt::zeros<double>({kd.ndofs_cell(), kd.gdim()});
     xt::xtensor<double, 2> epsn
         = xt::zeros<double>({kd.ndofs_cell(), kd.gdim()});
@@ -430,12 +396,15 @@
       for (int i = 0; i < kd.gdim(); i++)
         gap += c[gap_offset + q * kd.gdim() + i] * n_surf[i];
 
+      // Extract reference to the tabulated basis function
+      const xt::xtensor<double, 2>& phi = kd.phi();
+      const xt::xtensor<double, 3>& dphi = kd.dphi();
       // precompute tr(eps(phi_j e_l)), eps(phi^j e_l)n*n2
       std::fill(tr.begin(), tr.end(), 0);
       std::fill(epsn.begin(), epsn.end(), 0);
       for (int j = 0; j < kd.ndofs_cell(); j++)
       {
-        for (int l = 0; l < bs; l++)
+        for (int l = 0; l < kd.bs(); l++)
         {
           for (int k = 0; k < kd.tdim(); k++)
           {
@@ -449,7 +418,7 @@
         }
       }
       double mu = 0;
-      int c_offset = (bs - 1) * kd.offsets(1);
+      int c_offset = (kd.bs() - 1) * kd.offsets(1);
       for (int j = kd.offsets(1); j < kd.offsets(2); j++)
         mu += c[j + c_offset] * phi_coeffs(facet_index, q_pos, j);
       double lmbda = 0;
@@ -462,8 +431,8 @@
       double u_dot_nsurf = 0;
       for (int i = 0; i < kd.offsets(1) - kd.offsets(0); i++)
       {
-        const std::int32_t block_index = (i + kd.offsets(0)) * bs;
-        for (int j = 0; j < bs; j++)
+        const std::int32_t block_index = (i + kd.offsets(0)) * kd.bs();
+        for (int j = 0; j < kd.bs(); j++)
         {
           const auto c_val = c[block_index + j];
           tr_u += c_val * tr(i, j);
@@ -478,7 +447,7 @@
       const double w0 = weights[q] * detJ;
       for (int j = 0; j < kd.ndofs_cell(); j++)
       {
-        for (int l = 0; l < bs; l++)
+        for (int l = 0; l < kd.bs(); l++)
         {
           double sign_du = (lmbda * tr(j, l) * n_dot + mu * epsn(j, l));
           double Pn_du
@@ -488,11 +457,12 @@
           // Insert over block size in matrix
           for (int i = 0; i < kd.ndofs_cell(); i++)
           {
-            for (int b = 0; b < bs; b++)
+            for (int b = 0; b < kd.bs(); b++)
             {
               double v_dot_nsurf = n_surf[b] * phi(q_pos, i);
               double sign_v = (lmbda * tr(i, b) * n_dot + mu * epsn(i, b));
-              A[0][(b + i * bs) * kd.ndofs_cell() * bs + l + j * bs]
+              A[0]
+               [(b + i * kd.bs()) * kd.ndofs_cell() * kd.bs() + l + j * kd.bs()]
                   += -theta * gamma_inv * sign_du * sign_v
                      + Pn_du * (theta * sign_v - gamma * v_dot_nsurf);
             }
