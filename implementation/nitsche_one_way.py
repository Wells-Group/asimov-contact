# Copyright (C) 2021 Jørgen S. Dokken and Sarah Roggendorf
#
# SPDX-License-Identifier:    MIT

import dolfinx
import dolfinx.io
import numpy as np
import ufl
from mpi4py import MPI
from petsc4py import PETSc
from typing import Tuple
from helpers import (epsilon, lame_parameters, rigid_motions_nullspace, sigma_func, R_minus)


<<<<<<< HEAD
def nitsche_one_way(mesh, mesh_data, physical_parameters, refinement=0,
                    nitsche_parameters={"gamma": 1, "theta": 1, "s": 0}, g=0.0,
                    vertical_displacement=-0.1, nitsche_bc=False, initGuess=None, load_step=0):
=======
def nitsche_one_way(mesh: dolfinx.cpp.mesh.Mesh, mesh_data: Tuple[dolfinx.MeshTags, int, int], physical_parameters: dict, refinement: int = 0,
                    nitsche_parameters: dict = {"gamma": 1, "theta": 1, "s": 0}, g: float = 0.0,
                    vertical_displacement: float = -0.1, nitsche_bc: bool = False):
>>>>>>> 6023d702
    (facet_marker, top_value, bottom_value) = mesh_data

    with dolfinx.io.XDMFFile(MPI.COMM_WORLD, "results/mf_nitsche.xdmf", "w") as xdmf:
        xdmf.write_mesh(mesh)
        xdmf.write_meshtags(facet_marker)

    # Nitche parameters and variables
    theta = nitsche_parameters["theta"]
    # s = nitsche_parameters["s"]
    h = ufl.Circumradius(mesh)
    gamma = nitsche_parameters["gamma"] * physical_parameters["E"] / h
    n_vec = np.zeros(mesh.geometry.dim)
    n_vec[mesh.geometry.dim - 1] = 1
    n_2 = ufl.as_vector(n_vec)  # Normal of plane (projection onto other body)
    n = ufl.FacetNormal(mesh)

    V = dolfinx.VectorFunctionSpace(mesh, ("CG", 1))
    E = physical_parameters["E"]
    nu = physical_parameters["nu"]
    mu_func, lambda_func = lame_parameters(physical_parameters["strain"])
    mu = mu_func(E, nu)
    lmbda = lambda_func(E, nu)
    sigma = sigma_func(mu, lmbda)

    def sigma_n(v):
        # NOTE: Different normals, see summary paper
        return -ufl.dot(sigma(v) * n, n_2)

    # Mimicking the plane y=-g
    x = ufl.SpatialCoordinate(mesh)
    gap = x[mesh.geometry.dim - 1] + g
    g_vec = [i for i in range(mesh.geometry.dim)]
    g_vec[mesh.geometry.dim - 1] = gap

    u = dolfinx.Function(V)
    v = ufl.TestFunction(V)
    # metadata = {"quadrature_degree": 5}
    dx = ufl.Measure("dx", domain=mesh)
    ds = ufl.Measure("ds", domain=mesh,  # metadata=metadata,
                     subdomain_data=facet_marker)
    a = ufl.inner(sigma(u), epsilon(v)) * dx
    L = ufl.inner(dolfinx.Constant(mesh, [0, ] * mesh.geometry.dim), v) * dx

    # Derivation of one sided Nitsche with gap function
    F = a - theta / gamma * sigma_n(u) * sigma_n(v) * ds(bottom_value) - L
    F += 1 / gamma * R_minus(sigma_n(u) + gamma * (gap + ufl.dot(u, n_2))) * \
        (theta * sigma_n(v) + gamma * ufl.dot(v, n_2)) * ds(bottom_value)
    du = ufl.TrialFunction(V)
    q = sigma_n(u) + gamma * (gap + ufl.dot(u, n_2))
    J = ufl.inner(sigma(du), epsilon(v)) * ufl.dx - theta / gamma * sigma_n(du) * sigma_n(v) * ds(bottom_value)
    J += 1 / gamma * 0.5 * (1 - ufl.sign(q)) * (sigma_n(du) + gamma * ufl.dot(du, n_2)) * \
        (theta * sigma_n(v) + gamma * ufl.dot(v, n_2)) * ds(bottom_value)

    # Nitsche for Dirichlet, another theta-scheme.
    # https://doi.org/10.1016/j.cma.2018.05.024
    if nitsche_bc:
        disp_vec = np.zeros(mesh.geometry.dim)
        disp_vec[mesh.geometry.dim - 1] = vertical_displacement
        u_D = ufl.as_vector(disp_vec)
        F += - ufl.inner(sigma(u) * n, v) * ds(top_value)\
             - theta * ufl.inner(sigma(v) * n, u - u_D) * \
            ds(top_value) + gamma / h * ufl.inner(u - u_D, v) * ds(top_value)
        bcs = []
        J += - ufl.inner(sigma(du) * n, v) * ds(top_value)\
            - theta * ufl.inner(sigma(v) * n, du) * \
            ds(top_value) + gamma / h * ufl.inner(du, v) * ds(top_value)
    else:
        # strong Dirichlet boundary conditions
        def _u_D(x):
            values = np.zeros((mesh.geometry.dim, x.shape[1]))
            values[mesh.geometry.dim - 1] = vertical_displacement
            return values
        u_D = dolfinx.Function(V)
        u_D.interpolate(_u_D)
        u_D.name = "u_D"
        u_D.x.scatter_forward()
        tdim = mesh.topology.dim
        dirichlet_dofs = dolfinx.fem.locate_dofs_topological(
            V, tdim - 1, facet_marker.indices[facet_marker.values == top_value])
        bc = dolfinx.DirichletBC(u_D, dirichlet_dofs)
        bcs = [bc]

    # DEBUG: Write each step of Newton iterations
    # Create nonlinear problem and Newton solver
    # def form(self, x: PETSc.Vec):
    #     x.ghostUpdate(addv=PETSc.InsertMode.INSERT, mode=PETSc.ScatterMode.FORWARD)
    #     self.i += 1
    #     xdmf.write_function(u, self.i)

    # setattr(dolfinx.fem.NonlinearProblem, "form", form)

    problem = dolfinx.fem.NonlinearProblem(F, u, bcs, J=J)
    # DEBUG: Write each step of Newton iterations
    # problem.i = 0
    # xdmf = dolfinx.io.XDMFFile(MPI.COMM_WORLD, "results/tmp_sol.xdmf", "w")
    # xdmf.write_mesh(mesh)

    solver = dolfinx.NewtonSolver(MPI.COMM_WORLD, problem)
    null_space = rigid_motions_nullspace(V)
    solver.A.setNearNullSpace(null_space)

    # Set Newton solver options
    solver.atol = 1e-9
    solver.rtol = 1e-9
    solver.convergence_criterion = "incremental"
    solver.max_it = 50
    solver.error_on_nonconvergence = True
    solver.relaxation_parameter = 0.8

    its = []

    def update(solver, dx, x):
        x.axpy(-solver.relaxation_parameter, dx)
        ksp = solver.krylov_solver
        its.append(ksp.getIterationNumber())
    solver.set_update(update)

    if initGuess is None:
        def _u_initial(x):
            values = np.zeros((mesh.geometry.dim, x.shape[1]))
            values[-1] = -0.01 - g
            return values
        # Set initial_condition:
        u.interpolate(_u_initial)
    else:
        u.x.array[:] = initGuess.x.array
        # u.x.scatter_forward()

    # Define solver and options
    ksp = solver.krylov_solver
    opts = PETSc.Options()
    option_prefix = ksp.getOptionsPrefix()
    # DEBUG: Use linear solver
    # opts[f"{option_prefix}ksp_type"] = "preonly"
    # opts[f"{option_prefix}pc_type"] = "lu"

    opts[f"{option_prefix}ksp_type"] = "cg"
    # opts[f"{option_prefix}pc_type"] = "gamg"
    opts[f"{option_prefix}rtol"] = 1.0e-6
    # opts[f"{option_prefix}pc_gamg_coarse_eq_limit"] = 1000
    # opts[f"{option_prefix}mg_levels_ksp_type"] = "chebyshev"
    # opts[f"{option_prefix}mg_levels_pc_type"] = "jacobi"
    # opts[f"{option_prefix}mg_levels_esteig_ksp_type"] = "cg"
    # opts[f"{option_prefix}matptap_via"] = "scalable"
    opts[f"{option_prefix}pc_type"] = "gamg"
    # opts[f"{option_prefix}pc_gamg_type"] = "agg"
    opts[f"{option_prefix}pc_gamg_coarse_eq_limit"] = 1000
    # opts[f"{option_prefix}pc_gamg_sym_graph"] = True
    opts[f"{option_prefix}mg_levels_ksp_type"] = "chebyshev"
    opts[f"{option_prefix}mg_levels_pc_type"] = "jacobi"
    opts[f"{option_prefix}mg_levels_esteig_ksp_type"] = "cg"
    opts[f"{option_prefix}matptap_via"] = "scalable"
    # opts[f"{option_prefix}pc_gamg_square_graph"] = 2
    # opts[f"{option_prefix}pc_gamg_threshold"] = 1e-2
    opts[f"{option_prefix}help"] = None  # List all available options

    # View solver options
    # opts[f"{option_prefix}ksp_view"] = None
    ksp.setFromOptions()

    # Solve non-linear problem
    dolfinx.log.set_log_level(dolfinx.log.LogLevel.INFO)
    with dolfinx.common.Timer(f"{refinement} Solve Nitsche"):
        n, converged = solver.solve(u)
    u.x.scatter_forward()
    if solver.error_on_nonconvergence:
        assert(converged)

    rank = MPI.COMM_WORLD.rank
    if rank == 0:
        print(f"Step {load_step: d}, ndofs: {V.dofmap.index_map_bs * V.dofmap.index_map.size_global}, "
              + f"Number of Newton interations: {n: d}, Max number of linear iterations: {np.max(its): d}"
              + f", Average number of linear iterations: {np.sum(its)/n}.")

    with dolfinx.io.XDMFFile(MPI.COMM_WORLD, f"results/u_nitsche_{refinement}_{load_step}.xdmf", "w") as xdmf:
        xdmf.write_mesh(mesh)
        xdmf.write_function(u)

    return u<|MERGE_RESOLUTION|>--- conflicted
+++ resolved
@@ -8,19 +8,14 @@
 import ufl
 from mpi4py import MPI
 from petsc4py import PETSc
-from typing import Tuple
+from typing import Tuple, List
 from helpers import (epsilon, lame_parameters, rigid_motions_nullspace, sigma_func, R_minus)
 
 
-<<<<<<< HEAD
-def nitsche_one_way(mesh, mesh_data, physical_parameters, refinement=0,
-                    nitsche_parameters={"gamma": 1, "theta": 1, "s": 0}, g=0.0,
-                    vertical_displacement=-0.1, nitsche_bc=False, initGuess=None, load_step=0):
-=======
 def nitsche_one_way(mesh: dolfinx.cpp.mesh.Mesh, mesh_data: Tuple[dolfinx.MeshTags, int, int], physical_parameters: dict, refinement: int = 0,
                     nitsche_parameters: dict = {"gamma": 1, "theta": 1, "s": 0}, g: float = 0.0,
-                    vertical_displacement: float = -0.1, nitsche_bc: bool = False):
->>>>>>> 6023d702
+                    vertical_displacement: float = -0.1, nitsche_bc: bool = False, initGuess: List[float] = None, load_step: int = 0):
+
     (facet_marker, top_value, bottom_value) = mesh_data
 
     with dolfinx.io.XDMFFile(MPI.COMM_WORLD, "results/mf_nitsche.xdmf", "w") as xdmf:
