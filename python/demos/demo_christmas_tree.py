# Copyright (C) 2022 Sarah Roggendorf
#
# SPDX-License-Identifier:    MIT

import argparse
import sys

import numpy as np
from dolfinx import log
import dolfinx.fem as _fem
from dolfinx.common import TimingType, list_timings, timing, Timer
from dolfinx.graph import create_adjacencylist
from dolfinx.io import XDMFFile
from dolfinx.mesh import meshtags, locate_entities_boundary, GhostMode
from mpi4py import MPI
from petsc4py import PETSc as _PETSc
import ufl

from dolfinx_contact.meshing import convert_mesh, create_christmas_tree_mesh, create_christmas_tree_mesh_3D
from dolfinx_contact.unbiased.nitsche_unbiased import nitsche_unbiased
from dolfinx_contact.helpers import lame_parameters, sigma_func, weak_dirichlet, epsilon
from dolfinx_contact.cpp import find_candidate_surface_segment, ContactMode
from dolfinx_contact.parallel_mesh_ghosting import create_contact_mesh

if __name__ == "__main__":
    desc = "Nitsche's method for two elastic bodies using custom assemblers"
    parser = argparse.ArgumentParser(description=desc,
                                     formatter_class=argparse.ArgumentDefaultsHelpFormatter)
    parser.add_argument("--theta", default=1., type=float, dest="theta",
                        help="Theta parameter for Nitsche, 1 symmetric, -1 skew symmetric, 0 Penalty-like",
                        choices=[1., -1., 0.])
    parser.add_argument("--gamma", default=10, type=np.float64, dest="gamma",
                        help="Coercivity/Stabilization parameter for Nitsche condition")
    parser.add_argument("--quadrature", default=5, type=int, dest="q_degree",
                        help="Quadrature degree used for contact integrals")
    _3D = parser.add_mutually_exclusive_group(required=False)
    _3D.add_argument('--3D', dest='threed', action='store_true',
                     help="Use 3D mesh", default=False)
    _timing = parser.add_mutually_exclusive_group(required=False)
    _timing.add_argument('--timing', dest='timing', action='store_true',
                         help="List timings", default=False)
    _ksp = parser.add_mutually_exclusive_group(required=False)
    _ksp.add_argument('--ksp-view', dest='ksp', action='store_true',
                      help="List ksp options", default=False)
    parser.add_argument("--E", default=1e3, type=np.float64, dest="E",
                        help="Youngs modulus of material")
    parser.add_argument("--nu", default=0.1, type=np.float64, dest="nu", help="Poisson's ratio")
    parser.add_argument("--res", default=0.2, type=np.float64, dest="res",
                        help="Mesh resolution")
    parser.add_argument("--radius", default=0.5, type=np.float64, dest="radius",
                        help="Search radius for ray-tracing")
    parser.add_argument("--outfile", type=str, default=None, required=False,
                        help="File for appending results", dest="outfile")
    parser.add_argument("--split", type=np.int32, default=1, required=False,
                        help="number of surface segments", dest="split")
    parser.add_argument("--time_steps", default=1, type=np.int32, dest="time_steps",
                        help="Number of pseudo time steps")
    _raytracing = parser.add_mutually_exclusive_group(required=False)
    _raytracing.add_argument('--raytracing', dest='raytracing', action='store_true',
                             help="Use raytracing for contact search.",
                             default=False)
    # Parse input arguments or set to defualt values
    args = parser.parse_args()

    threed = args.threed
    split = args.split
    mesh_dir = "meshes"
    fname = f"{mesh_dir}/xmas_tree"
    if threed:
        create_christmas_tree_mesh_3D(filename=fname, res=args.res, split=split, n1=81, n2=41)
        convert_mesh(fname, fname, gdim=3)
        with XDMFFile(MPI.COMM_WORLD, f"{fname}.xdmf", "r") as xdmf:
            mesh = xdmf.read_mesh(ghost_mode=GhostMode.none)
            domain_marker = xdmf.read_meshtags(mesh, "cell_marker")
            tdim = mesh.topology.dim
            mesh.topology.create_connectivity(tdim - 1, tdim)
            facet_marker = xdmf.read_meshtags(mesh, "facet_marker")

        marker_offset = 6

        if mesh.comm.size > 1:
            mesh, facet_marker, domain_marker = create_contact_mesh(
                mesh, facet_marker, domain_marker, [marker_offset + i for i in range(2 * split)])

        V = _fem.VectorFunctionSpace(mesh, ("Lagrange", 1))
        # Apply zero Dirichlet boundary conditions in z-direction on part of the xmas-tree

        # Find facets for z-Dirichlet bc
        def identifier(x, z):
            return np.logical_and(np.logical_and(np.isclose(x[2], z),
                                                 abs(x[1]) < 0.1), abs(x[0] - 2) < 0.1)
        dirichlet_facets1 = locate_entities_boundary(mesh, tdim - 1, lambda x: identifier(x, 0.0))
        dirichlet_facets2 = locate_entities_boundary(mesh, tdim - 1, lambda x: identifier(x, 1.0))

        # create facet_marker including z Dirichlet facets
        tag = marker_offset + 4 * split + 1
        indices = np.hstack([facet_marker.indices, dirichlet_facets1, dirichlet_facets2])
        values = np.hstack([facet_marker.values, tag * np.ones(len(dirichlet_facets1)
                           + len(dirichlet_facets2), dtype=np.int32)])
        sorted_facets = np.argsort(indices)
        facet_marker = meshtags(mesh, tdim - 1, indices[sorted_facets], values[sorted_facets])
        # Create Dirichlet bdy conditions
        dirichlet_dofs = _fem.locate_dofs_topological(V.sub(2), tdim - 1, indices[sorted_facets])

        bcs = ([(dirichlet_dofs, 2)], [_fem.Constant(mesh, _PETSc.ScalarType(0))])
        g = _fem.Constant(mesh, _PETSc.ScalarType((0, 0, 0)))      # zero dirichlet
        t = _fem.Constant(mesh, _PETSc.ScalarType((0.2, 0.5, 0)))  # traction
        f = _fem.Constant(mesh, _PETSc.ScalarType((1.0, 0.5, 0)))  # body force

    else:
        create_christmas_tree_mesh(filename=fname, res=args.res, split=split)
        convert_mesh(fname, fname, gdim=2)
        with XDMFFile(MPI.COMM_WORLD, f"{fname}.xdmf", "r") as xdmf:
            mesh = xdmf.read_mesh()
            tdim = mesh.topology.dim
            domain_marker = xdmf.read_meshtags(mesh, name="cell_marker")
            mesh.topology.create_connectivity(tdim - 1, tdim)
            facet_marker = xdmf.read_meshtags(mesh, name="facet_marker")

        marker_offset = 5
        if mesh.comm.size > 1:
            mesh, facet_marker, domain_marker = create_contact_mesh(
                mesh, facet_marker, domain_marker, [marker_offset + i for i in range(2 * split)])

<<<<<<< HEAD
        V = _fem.VectorFunctionSpace(mesh, ("CG", 1))
        bcs = ([(np.empty(shape=(2, 0), dtype=np.int32), -1)], [])
=======
        V = _fem.VectorFunctionSpace(mesh, ("Lagrange", 1))
        bcs = (np.empty(shape=(2, 0), dtype=np.int32), [])
>>>>>>> fbc06e54
        g = _fem.Constant(mesh, _PETSc.ScalarType((0, 0)))     # zero Dirichlet
        t = _fem.Constant(mesh, _PETSc.ScalarType((0.2, 0.5)))  # traction
        f = _fem.Constant(mesh, _PETSc.ScalarType((1.0, 0.5)))  # body force

    ncells = mesh.topology.index_map(tdim).size_local
    indices = np.array(range(ncells), dtype=np.int32)
    values = mesh.comm.rank * np.ones(ncells, dtype=np.int32)
    process_marker = meshtags(mesh, tdim, indices, values)
    process_marker.name = "process_marker"
    gdim = mesh.geometry.dim
    # create meshtags for candidate segments
    mts = [domain_marker, facet_marker]
    cand_facets_0 = np.sort(
        np.hstack([facet_marker.find(marker_offset + i) for i in range(split)]))
    cand_facets_1 = np.sort(
        np.hstack([facet_marker.find(marker_offset + split + i) for i in range(split)]))

    for i in range(split):
        fcts = np.array(find_candidate_surface_segment(
            mesh._cpp_object, facet_marker.find(marker_offset + split + i), cand_facets_0, 0.8), dtype=np.int32)
        vls = np.full(len(fcts), marker_offset + 2 * split + i, dtype=np.int32)
        mts.append(meshtags(mesh, tdim - 1, fcts, vls))

    for i in range(split):
        fcts = np.array(find_candidate_surface_segment(
            mesh._cpp_object, facet_marker.find(marker_offset + i), cand_facets_1, 0.8), dtype=np.int32)
        vls = np.full(len(fcts), marker_offset + 3 * split + i, dtype=np.int32)
        mts.append(meshtags(mesh, tdim - 1, fcts, vls))

    # contact surfaces with tags from marker_offset to marker_offset + 4 * split (split = #segments)
    data = np.arange(marker_offset, marker_offset + 4 * split, dtype=np.int32)
    offsets = np.concatenate([np.array([0, 2 * split], dtype=np.int32),
                              np.arange(2 * split + 1, 4 * split + 1, dtype=np.int32)])
    surfaces = create_adjacencylist(data, offsets)
    # zero dirichlet boundary condition on mesh boundary with tag 5

    # Function, TestFunction, TrialFunction and measures
    u = _fem.Function(V)
    v = ufl.TestFunction(V)
    dx = ufl.Measure("dx", domain=mesh, subdomain_data=domain_marker)
    ds = ufl.Measure("ds", domain=mesh, subdomain_data=facet_marker)

    # Compute lame parameters
    E = args.E
    nu = args.nu
    mu_func, lambda_func = lame_parameters(False)
    mu = mu_func(E, nu)
    lmbda = lambda_func(E, nu)
    sigma = sigma_func(mu, lmbda)

    # Create variational form without contact contributions
    F = ufl.inner(sigma(u), epsilon(v)) * dx

    # Apply weak Dirichlet boundary conditions using Nitsche's method
    gamma = args.gamma
    theta = args.theta
    F = weak_dirichlet(F, u, g, sigma, E * gamma, theta, ds(4))

    # traction (neumann) boundary condition on mesh boundary with tag 3
    F -= ufl.inner(t, v) * ds(3)

    # body forces
    F -= ufl.inner(f, v) * dx(1)

    contact_pairs = []
    for i in range(split):
        contact_pairs.append((i, 3 * split + i))
        contact_pairs.append((split + i, 2 * split + i))

    # create initial guess
    tree_cells = domain_marker.find(1)

    def _u_initial(x):
        values = np.zeros((gdim, x.shape[1]))
        for i in range(x.shape[1]):
            values[0, i] = 0.1
        return values

    u.interpolate(_u_initial, tree_cells)

    # Solver options
    ksp_tol = 1e-10
    newton_tol = 1e-7
    newton_options = {"relaxation_parameter": 1.0,
                      "atol": newton_tol,
                      "rtol": newton_tol,
                      "convergence_criterion": "residual",
                      "max_it": 50,
                      "error_on_nonconvergence": False}

    # In order to use an LU solver for debugging purposes on small scale problems
    # use the following PETSc options: {"ksp_type": "preonly", "pc_type": "lu"}
    petsc_options = {
        "matptap_via": "scalable",
        "ksp_type": "cg",
        "ksp_rtol": ksp_tol,
        "ksp_atol": ksp_tol,
        "pc_type": "gamg",
        "pc_mg_levels": 3,
        "pc_mg_cycles": 1,   # 1 is v, 2 is w
        "mg_levels_ksp_type": "chebyshev",
        "mg_levels_pc_type": "jacobi",
        "pc_gamg_type": "agg",
        "pc_gamg_coarse_eq_limit": 100,
        "pc_gamg_agg_nsmooths": 1,
        "pc_gamg_threshold": 1e-3,
        "pc_gamg_square_graph": 2,
        "pc_gamg_reuse_interpolation": False
    }

    # Solve contact problem using Nitsche's method
    problem_parameters = {"gamma": np.float64(E * gamma), "theta": np.float64(theta)}
    V0 = _fem.FunctionSpace(mesh, ("DG", 0))
    mu0 = _fem.Function(V0)
    lmbda0 = _fem.Function(V0)
    mu0.interpolate(lambda x: np.full((1, x.shape[1]), mu))
    lmbda0.interpolate(lambda x: np.full((1, x.shape[1]), lmbda))
    solver_outfile = args.outfile if args.ksp else None
    log.set_log_level(log.LogLevel.OFF)
    rhs_fns = [g, t, f]
    size = mesh.comm.size
    outname = f"results/xmas_{tdim}D_{size}"
    if args.raytracing:
        search_mode = [ContactMode.Raytracing for i in range(len(contact_pairs))]
    else:
        search_mode = [ContactMode.ClosestPoint for i in range(len(contact_pairs))]
    with Timer("~Contact: - all"):
        u1, num_its, krylov_iterations, solver_time = nitsche_unbiased(args.time_steps, ufl_form=F, u=u,
                                                                       mu=mu0, lmbda=lmbda0,
                                                                       rhs_fns=rhs_fns, markers=mts,
                                                                       contact_data=(surfaces, contact_pairs),
                                                                       bcs=bcs, problem_parameters=problem_parameters,
                                                                       search_method=search_mode,
                                                                       newton_options=newton_options,
                                                                       petsc_options=petsc_options,
                                                                       outfile=solver_outfile,
                                                                       fname=outname,
                                                                       quadrature_degree=args.q_degree,
                                                                       search_radius=args.radius)

    # write solution to file
    size = mesh.comm.size
    with XDMFFile(mesh.comm, f"results/xmas_{size}.xdmf", "w") as xdmf:
        xdmf.write_mesh(mesh)
        u1.name = f"u_{size}"
        xdmf.write_function(u1)
    with XDMFFile(mesh.comm, f"results/xmas_partitioning_{size}.xdmf", "w") as xdmf:
        xdmf.write_mesh(mesh)
        xdmf.write_meshtags(process_marker, mesh.geometry)

    if args.timing:
        list_timings(mesh.comm, [TimingType.wall])

    if args.outfile is None:
        outfile = sys.stdout
    else:
        outfile = open(args.outfile, "a")
    if mesh.comm.rank == 0:
        print("-" * 25, file=outfile)
        print(f"Newton options {newton_options}", file=outfile)
        print(f"num_dofs: {u1.function_space.dofmap.index_map_bs*u1.function_space.dofmap.index_map.size_global}"
              + f", {mesh.topology.cell_types[0]}", file=outfile)
        print(f"Newton solver {timing('~Contact: Newton (Newton solver)')[1]}", file=outfile)
        print(f"Krylov solver {timing('~Contact: Newton (Krylov solver)')[1]}", file=outfile)
        print(f"Newton time: {solver_time}", file=outfile)
        print(f"Newton iterations {num_its}, ", file=outfile)
        print(f"Krylov iterations {krylov_iterations},", file=outfile)
        print("-" * 25, file=outfile)

    if args.outfile is not None:
        outfile.close()<|MERGE_RESOLUTION|>--- conflicted
+++ resolved
@@ -122,13 +122,8 @@
             mesh, facet_marker, domain_marker = create_contact_mesh(
                 mesh, facet_marker, domain_marker, [marker_offset + i for i in range(2 * split)])
 
-<<<<<<< HEAD
-        V = _fem.VectorFunctionSpace(mesh, ("CG", 1))
+        V = _fem.VectorFunctionSpace(mesh, ("Lagrange", 1))
         bcs = ([(np.empty(shape=(2, 0), dtype=np.int32), -1)], [])
-=======
-        V = _fem.VectorFunctionSpace(mesh, ("Lagrange", 1))
-        bcs = (np.empty(shape=(2, 0), dtype=np.int32), [])
->>>>>>> fbc06e54
         g = _fem.Constant(mesh, _PETSc.ScalarType((0, 0)))     # zero Dirichlet
         t = _fem.Constant(mesh, _PETSc.ScalarType((0.2, 0.5)))  # traction
         f = _fem.Constant(mesh, _PETSc.ScalarType((1.0, 0.5)))  # body force
