--- conflicted
+++ resolved
@@ -28,12 +28,8 @@
                                      create_circle_plane_mesh,
                                      create_cylinder_cylinder_mesh,
                                      create_sphere_plane_mesh)
-<<<<<<< HEAD
-from dolfinx_contact.unbiased.nitsche_pseudo_time import nitsche_pseudo_time
-=======
-from dolfinx_contact.unbiased.nitsche_unbiased import nitsche_unbiased
+from dolfinx_contact.unbiased.nitsche_unbiased import nitsche_pseudo_time
 from dolfinx_contact.parallel_mesh_ghosting import create_contact_mesh
->>>>>>> 2474cdf0
 
 if __name__ == "__main__":
     desc = "Nitsche's method for two elastic bodies using custom assemblers"
