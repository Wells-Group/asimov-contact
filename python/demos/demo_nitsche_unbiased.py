--- conflicted
+++ resolved
@@ -325,7 +325,6 @@
 
     solver_outfile = args.outfile if args.ksp else None
 
-<<<<<<< HEAD
     def dirichlet_func(d):
         def fn(x):
             values = np.zeros((gdim, x.shape[1]))
@@ -346,15 +345,6 @@
             surfaces=surfaces, dirichlet=dirichlet, neumann=[
             ], contact_pairs=contact, body_forces=[], physical_parameters=physical_parameters,
             nitsche_parameters=nitsche_parameters,
-=======
-    # Load geometry over multiple steps
-    for j in range(nload_steps):
-
-        # Solve contact problem using Nitsche's method
-        u1, n, krylov_iterations, solver_time = nitsche_unbiased(
-            mesh=mesh, mesh_data=mesh_data, physical_parameters=physical_parameters,
-            nitsche_parameters=nitsche_parameters, displacement=load_increment,
->>>>>>> cd7d32ac
             quadrature_degree=args.q_degree, petsc_options=petsc_options,
             newton_options=newton_options, outfile=solver_outfile)
         num_newton_its[j] = n
