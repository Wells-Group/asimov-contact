--- conflicted
+++ resolved
@@ -207,13 +207,10 @@
     rhs_fns = [g, t, f]
     size = mesh.comm.size
     outname = f"results/xmas_{tdim}D_{size}"
-<<<<<<< HEAD
     search_mode = [ContactMode.ClosestPoint for i in range(len(contact_pairs))]
-=======
 
     cffi_options = ["-Ofast", "-march=native"]
     jit_options = {"cffi_extra_compile_args": cffi_options, "cffi_libraries": ["m"]}
->>>>>>> e90f6af5
     with Timer("~Contact: - all"):
         u1, num_its, krylov_iterations, solver_time = nitsche_unbiased(1, ufl_form=F, u=u,
                                                                        mu=mu0, lmbda=lmbda0,
