# Copyright (C) 2022 Sarah Roggendorf
#
# SPDX-License-Identifier:    MIT

import argparse
import sys

import numpy as np
from dolfinx import log
import dolfinx.fem as _fem
from dolfinx.common import timing, Timer
from dolfinx.graph import create_adjacencylist
from dolfinx.io import XDMFFile
from dolfinx.mesh import locate_entities_boundary, GhostMode, meshtags
from mpi4py import MPI
from petsc4py import PETSc as _PETSc
import ufl

from dolfinx_contact.meshing import convert_mesh, create_christmas_tree_mesh_3D
from dolfinx_contact.unbiased.nitsche_unbiased import nitsche_unbiased
from dolfinx_contact.helpers import lame_parameters, sigma_func, weak_dirichlet, epsilon
from dolfinx_contact.parallel_mesh_ghosting import create_contact_mesh
from dolfinx_contact.cpp import ContactMode

if __name__ == "__main__":
    desc = "Nitsche's method for two elastic bodies using custom assemblers"
    parser = argparse.ArgumentParser(description=desc,
                                     formatter_class=argparse.ArgumentDefaultsHelpFormatter)

    parser.add_argument("--quadrature", default=5, type=int, dest="q_degree",
                        help="Quadrature degree used for contact integrals")
    parser.add_argument("--res", default=0.2, type=np.float64, dest="res",
                        help="Mesh resolution")

    # Parse input arguments or set to defualt values
    args = parser.parse_args()
    mesh_dir = "meshes"
    fname = f"{mesh_dir}/xmas_tree"

    # Call function that creates mesh using gmsh
    create_christmas_tree_mesh_3D(filename=fname, res=args.res, n1=81, n2=41)

    # Convert gmsh output into xdmf
    convert_mesh(fname, fname, gdim=3)

    # Read in mesh from xdmf file including markers
    # Cell markers:  It is expected that all cells are marked and that
    #                disconnected domains have different markers
    #                This is needed for defining the (near-)nullspace
    #                Currently we have the following cell markers:
    #                Outer box: 2
    #                Tree: 1
    #                These markers are handled automatically and the input to
    #                the contact code does not have to be changed if the
    #                marker values change.
    # Facet markers: This must include markers used for defining boundary
    #                conditions and markers for the contact surfaces
    #                Currently we have the follwoing facet markers:
    #                Dirichlet boundary (outer box): 4
    #                Neumann boundary (bottom of tree): 3
    #                Front/back of tree: 5 (part of this will be used
    #                to constrain rigid body movement in z direction)
    #                Contact surface 1 (tree surface): 6
    #                Contact surface 2 (outer box): 7
    #                If the values of these markers change, the input
    #                to the contact code has to be adjusted

    # When using different tags, change values here
    neumann_bdy = 5
    dirichlet_bdy = 4
    surface_1 = 6
    surface_2 = 7
    z_Dirichlet = 8  # this tag is defined further down, use value different from all
    # input markers

    with XDMFFile(MPI.COMM_WORLD, f"{fname}.xdmf", "r") as xdmf:
        mesh = xdmf.read_mesh(ghost_mode=GhostMode.none)
        domain_marker = xdmf.read_meshtags(mesh, "cell_marker")
        tdim = mesh.topology.dim
        mesh.topology.create_connectivity(tdim - 1, tdim)
        facet_marker = xdmf.read_meshtags(mesh, "facet_marker")

    # Call function that repartitions mesh for parallel computation
    if mesh.comm.size > 1:
        mesh, facet_marker, domain_marker = create_contact_mesh(
            mesh, facet_marker, domain_marker, [6, 7])

    V = _fem.VectorFunctionSpace(mesh, ("Lagrange", 1))

    # Apply zero Dirichlet boundary conditions in z-direction on part of the xmas-tree
    # Find facets for z-Dirichlet bc
    def identifier(x, z):
        return np.logical_and(np.logical_and(np.isclose(x[2], z),
                                             abs(x[1]) < 0.1), abs(x[0] - 2) < 0.1)
    dirichlet_facets1 = locate_entities_boundary(mesh, tdim - 1, lambda x: identifier(x, 0.0))
    dirichlet_facets2 = locate_entities_boundary(mesh, tdim - 1, lambda x: identifier(x, 1.0))

    # create new facet_marker including z Dirichlet facets
    indices = np.hstack([facet_marker.indices, dirichlet_facets1, dirichlet_facets2])
    values = np.hstack([facet_marker.values, z_Dirichlet * np.ones(len(dirichlet_facets1)
                        + len(dirichlet_facets2), dtype=np.int32)])
    sorted_facets = np.argsort(indices)
    facet_marker = meshtags(mesh, tdim - 1, indices[sorted_facets], values[sorted_facets])

    dirichlet_dofs = _fem.locate_dofs_topological(V.sub(2), tdim - 1, indices[sorted_facets])
    # Create Dirichlet bdy conditions for preventing rigid body motion in z-direction
<<<<<<< HEAD
    bcs = ([(dirichlet_dofs, 2)], [_fem.Constant(mesh, _PETSc.ScalarType(0))])

=======
    dofs = _fem.locate_dofs_topological(V, mesh.topology.dim - 1, facet_marker.find(z_Dirichlet))
    bcs = [_fem.dirichletbc(_fem.Constant(mesh, _PETSc.ScalarType(0)), dofs)]
>>>>>>> ce9362e1
    # Functions for Dirichlet and Neuman boundaries, body force
    g = _fem.Constant(mesh, _PETSc.ScalarType((0, 0, 0)))      # zero dirichlet
    t = _fem.Constant(mesh, _PETSc.ScalarType((0.2, 0.5, 0)))  # traction
    f = _fem.Constant(mesh, _PETSc.ScalarType((1.0, 0.5, 0)))  # body force

    ncells = mesh.topology.index_map(tdim).size_local
    indices = np.array(range(ncells), dtype=np.int32)
    values = mesh.comm.rank * np.ones(ncells, dtype=np.int32)
    process_marker = meshtags(mesh, tdim, indices, values)
    process_marker.name = "process_marker"
    gdim = mesh.geometry.dim

    # contact surfaces with tags from marker_offset to marker_offset + 4 * split (split = #segments)
    contact_pairs = [(0, 1), (1, 0)]
    data = np.array([surface_1, surface_2], dtype=np.int32)
    offsets = np.array([0, 2], dtype=np.int32)
    surfaces = create_adjacencylist(data, offsets)

    # zero dirichlet boundary condition on mesh boundary with tag 5

    # Function, TestFunction, TrialFunction and measures
    u = _fem.Function(V)
    v = ufl.TestFunction(V)
    dx = ufl.Measure("dx", domain=mesh, subdomain_data=domain_marker)
    ds = ufl.Measure("ds", domain=mesh, subdomain_data=facet_marker)

    # Compute lame parameters
    E = 1e3
    nu = 0.1
    mu_func, lambda_func = lame_parameters(False)
    mu = mu_func(E, nu)
    lmbda = lambda_func(E, nu)
    sigma = sigma_func(mu, lmbda)

    # Create variational form without contact contributions
    F = ufl.inner(sigma(u), epsilon(v)) * dx

    # Apply weak Dirichlet boundary conditions using Nitsche's method
    gamma = 10
    theta = 1
    F = weak_dirichlet(F, u, g, sigma, E * gamma, theta, ds(4))

    # traction (neumann) boundary condition on mesh boundary with tag 3
    F -= ufl.inner(t, v) * ds(3)

    # body forces
    F -= ufl.inner(f, v) * dx(1)

    # create initial guess
    tree_cells = domain_marker.find(1)

    def _u_initial(x):
        values = np.zeros((gdim, x.shape[1]))
        for i in range(x.shape[1]):
            values[0, i] = 0.1
        return values

    u.interpolate(_u_initial, tree_cells)

    # Solver options
    ksp_tol = 1e-10
    newton_tol = 1e-7
    newton_options = {"relaxation_parameter": 1.0,
                      "atol": newton_tol,
                      "rtol": newton_tol,
                      "convergence_criterion": "residual",
                      "max_it": 50,
                      "error_on_nonconvergence": False}

    # In order to use an LU solver for debugging purposes on small scale problems
    # use the following PETSc options: {"ksp_type": "preonly", "pc_type": "lu"}
    petsc_options = {
        "matptap_via": "scalable",
        "ksp_type": "cg",
        "ksp_rtol": ksp_tol,
        "ksp_atol": ksp_tol,
        "pc_type": "gamg",
        "pc_mg_levels": 3,
        "pc_mg_cycles": 1,   # 1 is v, 2 is w
        "mg_levels_ksp_type": "chebyshev",
        "mg_levels_pc_type": "jacobi",
        "pc_gamg_type": "agg",
        "pc_gamg_coarse_eq_limit": 100,
        "pc_gamg_agg_nsmooths": 1,
        "pc_gamg_threshold": 1e-3,
        "pc_gamg_square_graph": 2,
        "pc_gamg_reuse_interpolation": False
    }

    # Solve contact problem using Nitsche's method
    problem_parameters = {"gamma": np.float64(E * gamma), "theta": np.float64(theta)}
    V0 = _fem.FunctionSpace(mesh, ("DG", 0))
    mu0 = _fem.Function(V0)
    lmbda0 = _fem.Function(V0)
    mu0.interpolate(lambda x: np.full((1, x.shape[1]), mu))
    lmbda0.interpolate(lambda x: np.full((1, x.shape[1]), lmbda))
    solver_outfile = None
    log.set_log_level(log.LogLevel.WARNING)
    rhs_fns = [g, t, f]
    size = mesh.comm.size
    outname = f"results/xmas_{tdim}D_{size}"
    search_mode = [ContactMode.ClosestPoint for i in range(len(contact_pairs))]

    cffi_options = ["-Ofast", "-march=native"]
    jit_options = {"cffi_extra_compile_args": cffi_options, "cffi_libraries": ["m"]}
    with Timer("~Contact: - all"):
        u1, num_its, krylov_iterations, solver_time = nitsche_unbiased(1, ufl_form=F, u=u,
                                                                       mu=mu0, lmbda=lmbda0,
                                                                       rhs_fns=rhs_fns, markers=[
                                                                           domain_marker, facet_marker],
                                                                       contact_data=(surfaces, contact_pairs),
                                                                       bcs=bcs, problem_parameters=problem_parameters,
                                                                       search_method=search_mode,
                                                                       newton_options=newton_options,
                                                                       petsc_options=petsc_options,
                                                                       jit_options=jit_options,
                                                                       outfile=solver_outfile,
                                                                       fname=outname,
                                                                       quadrature_degree=args.q_degree,
                                                                       search_radius=np.float64(-1))

    # write solution to file
    size = mesh.comm.size
    with XDMFFile(mesh.comm, f"results/xmas_{size}.xdmf", "w") as xdmf:
        xdmf.write_mesh(mesh)
        u1.name = f"u_{size}"
        xdmf.write_function(u1)
    with XDMFFile(mesh.comm, f"results/xmas_partitioning_{size}.xdmf", "w") as xdmf:
        xdmf.write_mesh(mesh)
        xdmf.write_meshtags(process_marker, mesh.geometry)

    outfile = sys.stdout

    if mesh.comm.rank == 0:
        print("-" * 25, file=outfile)
        print(f"Newton options {newton_options}", file=outfile)
        print(f"num_dofs: {u1.function_space.dofmap.index_map_bs*u1.function_space.dofmap.index_map.size_global}"
              + f", {mesh.topology.cell_types[0]}", file=outfile)
        print(f"Newton solver {timing('~Contact: Newton (Newton solver)')[1]}", file=outfile)
        print(f"Krylov solver {timing('~Contact: Newton (Krylov solver)')[1]}", file=outfile)
        print(f"Newton time: {solver_time}", file=outfile)
        print(f"Newton iterations {num_its}, ", file=outfile)
        print(f"Krylov iterations {krylov_iterations},", file=outfile)
        print("-" * 25, file=outfile)<|MERGE_RESOLUTION|>--- conflicted
+++ resolved
@@ -104,13 +104,8 @@
 
     dirichlet_dofs = _fem.locate_dofs_topological(V.sub(2), tdim - 1, indices[sorted_facets])
     # Create Dirichlet bdy conditions for preventing rigid body motion in z-direction
-<<<<<<< HEAD
-    bcs = ([(dirichlet_dofs, 2)], [_fem.Constant(mesh, _PETSc.ScalarType(0))])
-
-=======
     dofs = _fem.locate_dofs_topological(V, mesh.topology.dim - 1, facet_marker.find(z_Dirichlet))
     bcs = [_fem.dirichletbc(_fem.Constant(mesh, _PETSc.ScalarType(0)), dofs)]
->>>>>>> ce9362e1
     # Functions for Dirichlet and Neuman boundaries, body force
     g = _fem.Constant(mesh, _PETSc.ScalarType((0, 0, 0)))      # zero dirichlet
     t = _fem.Constant(mesh, _PETSc.ScalarType((0.2, 0.5, 0)))  # traction
