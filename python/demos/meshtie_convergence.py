# Copyright (C) 2022 Sarah Roggendorf
#
# SPDX-License-Identifier:    MIT

import argparse

import numpy as np
import numpy.typing as npt
import ufl
from dolfinx import default_scalar_type, log
from dolfinx.common import Timer, TimingType, list_timings, timing
from dolfinx.fem import (Constant, Function, FunctionSpace,
                         VectorFunctionSpace, assemble_scalar, dirichletbc,
                         form, locate_dofs_topological)
from dolfinx.fem.petsc import (apply_lifting, assemble_matrix, assemble_vector,
                               create_vector, set_bc)
from dolfinx.graph import adjacencylist
from dolfinx.io import XDMFFile
from dolfinx.mesh import meshtags
from dolfinx_contact.cpp import MeshTie, Problem
from dolfinx_contact.helpers import (epsilon, lame_parameters,
                                     rigid_motions_nullspace,
                                     rigid_motions_nullspace_subdomains,
                                     sigma_func)
from dolfinx_contact.meshing import (create_split_box_2D, create_split_box_3D,
                                     create_unsplit_box_2d,
                                     create_unsplit_box_3d, horizontal_sine)
from dolfinx_contact.parallel_mesh_ghosting import create_contact_mesh
from mpi4py import MPI
from petsc4py import PETSc


# manufactured solution 2D
def u_fun_2d(x: npt.NDArray[np.float64], d: float, gdim: int) -> npt.NDArray[np.float64]:
    u2 = d * np.sin(2 * np.pi * x[0] / 5) * np.sin(2 * np.pi * x[1])
    vals = np.zeros((gdim, x.shape[1]))
    vals[1, :] = u2[:]
    return vals


# forcing 2D for manufactured solution
# this is -div(sigma(u_fun_2d))
def fun_2d(x: npt.NDArray[np.float64], d: float, mu: float, lmbda: float, gdim: int) -> npt.NDArray[np.float64]:
    a = 2 * np.pi / 5
    b = 2 * np.pi

    vals = np.zeros((gdim, x.shape[1]))
    f1 = -(lmbda + mu) * a * b * np.cos(a * x[0]) * np.cos(b * x[1])

    f2 = (mu * a**2 + (2 * mu + lmbda) * b**2) * \
        np.sin(a * x[0]) * np.sin(b * x[1])
    vals[0, :] = d * f1[:]
    vals[1, :] = d * f2[:]

    return vals

# manufacture soltuion 3D


def u_fun_3d(x: npt.NDArray[np.float64], d: float, gdim: int) -> npt.NDArray[np.float64]:
    u2 = d * np.sin(2 * np.pi * x[0] / 5) * \
        np.sin(2 * np.pi * x[1]) * np.sin(2 * np.pi * x[2])
    vals = np.zeros((gdim, x.shape[1]))
    vals[1, :] = u2[:]
    return vals


# forcing 2D for manufactured solution
# this is -div(sigma(u_fun_3d))
def fun_3d(x: npt.NDArray[np.float64], d: float, mu: float, lmbda: float, gdim: int) -> npt.NDArray[np.float64]:
    a = 2 * np.pi / 5
    b = 2 * np.pi
    c = 2 * np.pi
    f1 = -(lmbda + mu) * a * b * np.cos(a * x[0]) * np.cos(b * x[1]) * np.sin(c * x[2])

    f2 = (mu * (a**2 + c**2) + (2 * mu + lmbda) * b**2) * \
        np.sin(a * x[0]) * np.sin(b * x[1]) * np.sin(c * x[2])

    f3 = -(lmbda + mu) * b * c * np.sin(a * x[0]) * np.cos(b * x[1]) * np.cos(c * x[2])
    vals = np.zeros((gdim, x.shape[1]))
    vals[0, :] = d * f1[:]
    vals[1, :] = d * f2[:]
    vals[2, :] = d * f3[:]
    return vals


def unsplit_domain(threed: bool = False, runs: int = 1):
    '''
        This function computes the finite element solution on a conforming
        mesh that aligns with the surface that is used for splitting the domain
        in 'test_meshtie' below
        threed: tdim=gdim=3 if True, 2 otherwise
        runs: number of refinements
    '''
    # arrays to store
    errors = []
    ndofs = []
    times = []
    its = []

    res = 0.6  # mesh resolution (input to gmsh)
    # parameter for surface approximation
    num_segments = 2 * np.ceil(5.0 / (1.2 * 0.7)).astype(np.int32)

    for i in range(1, runs + 1):
        print(f"Run {i}")
        # create mesh
        if threed:
            fname = f"box_3D_{i}"
            create_unsplit_box_3d(
                res=res, num_segments=num_segments, fname=fname)
            fun = fun_3d
            u_fun = u_fun_3d
        else:
            fname = f"box_2D_{i}"
            create_unsplit_box_2d(
                res=res, num_segments=num_segments, filename=fname)
            fun = fun_2d
            u_fun = u_fun_2d

        # read in mesh and markers
        with XDMFFile(MPI.COMM_WORLD, f"{fname}.xdmf", "r") as xdmf:
            mesh = xdmf.read_mesh(name="Grid")
        tdim = mesh.topology.dim
        gdim = mesh.geometry.dim
        mesh.topology.create_connectivity(tdim - 1, 0)
        mesh.topology.create_connectivity(tdim - 1, tdim)
        with XDMFFile(MPI.COMM_WORLD, f"{fname}.xdmf", "r") as xdmf:
            facet_marker = xdmf.read_meshtags(mesh, name="contact_facets")

        # Compute lame parameters
        E = 1e3
        nu = 0.1
        mu_func, lambda_func = lame_parameters(False)
        mu = mu_func(E, nu)
        lmbda = lambda_func(E, nu)
        sigma = sigma_func(mu, lmbda)

        # Functions space and FEM functions
        V = VectorFunctionSpace(mesh, ("Lagrange", 1))
        ndofs.append(V.dofmap.index_map_bs * V.dofmap.index_map.size_global)
        f = Function(V)
        c = 0.01  # amplitude of solution
        f.interpolate(lambda x: fun(x, c, mu, lmbda, gdim))
        v = ufl.TestFunction(V)
        u = ufl.TrialFunction(V)

        # Boundary conditions
        facets = facet_marker.find(2)
        bc = dirichletbc(np.zeros(tdim, dtype=default_scalar_type),
                         locate_dofs_topological(V, entity_dim=tdim - 1, entities=facets), V=V)

        dx = ufl.Measure("dx", domain=mesh)
        J = form(ufl.inner(sigma(u), epsilon(v)) * dx)
        F = form(ufl.inner(f, v) * dx)

        A = assemble_matrix(J, bcs=[bc])
        A.assemble()

        # Set null-space
        null_space = rigid_motions_nullspace(V)
        A.setNearNullSpace(null_space)

        b = assemble_vector(F)
        apply_lifting(b, [J], bcs=[[bc]])
<<<<<<< HEAD
        b.ghostUpdate(addv=PETSc.InsertMode.ADD,
=======
        b.ghostUpdate(addv=PETSc.InsertMode.ADD,       # type: ignore
>>>>>>> 4455cdb0
                      mode=PETSc.ScatterMode.REVERSE)  # type: ignore
        set_bc(b, [bc])

        # Set solver options
        opts = PETSc.Options()  # type: ignore
        opts["ksp_type"] = "cg"
        opts["ksp_rtol"] = 1.0e-10
        opts["pc_type"] = "gamg"

        # Use Chebyshev smoothing for multigrid
        opts["mg_levels_ksp_type"] = "chebyshev"
        opts["mg_levels_pc_type"] = "jacobi"

        # Improve estimate of eigenvalues for Chebyshev smoothing
        opts["mg_levels_ksp_chebyshev_esteig_steps"] = 20

        # Create PETSc Krylov solver and turn convergence monitoring on
        solver = PETSc.KSP().create(mesh.comm)  # type: ignore
        solver.setFromOptions()

        # Set matrix operator
        solver.setOperators(A)

        uh = Function(V)

        # Set a monitor, solve linear system, and display the solver
        # configuration
        solver.setMonitor(lambda _, its, rnorm: print(
            f"Iteration: {its}, rel. residual: {rnorm}"))
        timing_str = "~Krylov Solver"
        with Timer(timing_str):
            solver.solve(b, uh.vector)

        times.append(timing(timing_str)[1])
        its.append(solver.getIterationNumber())

        # Scatter forward the solution vector to update ghost values
        uh.x.scatter_forward()

        # Error computation
        V_err = VectorFunctionSpace(mesh, ("Lagrange", 3))
        u_ex = Function(V_err)
        u_ex.interpolate(lambda x: u_fun(x, c, gdim))

        error_form = form(ufl.inner(u_ex - uh, u_ex - uh) * dx)
        error = assemble_scalar(error_form)
        errors.append(np.sqrt(mesh.comm.allreduce(error, op=MPI.SUM)))
        res = 0.5 * res
        num_segments = 2 * num_segments
    ncells = mesh.topology.index_map(tdim).size_local
    indices = np.array(range(ncells), dtype=np.int32)
    values = mesh.comm.rank * np.ones(ncells, dtype=np.int32)
    process_marker = meshtags(mesh, tdim, indices, values)
    process_marker.name = "process_marker"
    with XDMFFile(mesh.comm, "results/partitioning_unsplit.xdmf", "w") as xdmf:
        xdmf.write_mesh(mesh)
        xdmf.write_meshtags(process_marker, mesh.geometry)
    print("L2-error: ", errors)
    print("Number of dofs: ", ndofs)
    print("Linear solver time: ", times)
    print("Krylov iterations: ", its)


def test_meshtie(threed: bool = False, simplex: bool = True, runs: int = 5):
    '''
        This function computes the finite element solution on mesh
        split along a surface, where the mesh and the surface discretisation
        are not matching along the surface
        threed: tdim=gdim=3 if True, 2 otherwise
        simplex: If true use tet/triangle mesh if false use hex/quad mesh
        runs: number of refinements
    '''
    res = 0.8 if simplex else 1.2

    # parameter for surface approximation
    num_segments = (2 * np.ceil(5.0 / 1.2).astype(np.int32),
                    2 * np.ceil(5.0 / (1.2 * 0.7)).astype(np.int32))
    c = 0.01  # amplitude of manufactured solution

    # Nitsche parameters
    gamma = 10
    theta = 1

    # Solver options
    ksp_tol = 1e-10
    petsc_options = {
        "matptap_via": "scalable",
        "ksp_type": "cg",
        "ksp_rtol": ksp_tol,
        "pc_type": "gamg",
        "mg_levels_ksp_type": "chebyshev",
        "mg_levels_pc_type": "jacobi",
        "pc_gamg_coarse_eq_limit": 100,
        "mg_levels_ksp_chebyshev_esteig_steps": 20
    }
    errors = []
    times = []
    iterations = []
    dofs = []
    for i in range(1, runs + 1):
        print(f"Run {i}")
        if threed:
            fname = fname = f"beam3D_{i}"
            create_split_box_3D(fname, res=res, L=5.0, H=1.0, W=1.0, domain_1=[0, 1, 5, 4], domain_2=[4, 5, 2, 3], x0=[
                0, 0.5], x1=[5.0, 0.7], curve_fun=horizontal_sine, num_segments=num_segments, hex=not simplex)
            fun = fun_3d
            u_fun = u_fun_3d
        else:
            fname = fname = f"beam_{i}"
            create_split_box_2D(fname, res=res, L=5.0, H=1.0, domain_1=[0, 1, 5, 4], domain_2=[4, 5, 2, 3], x0=[
                0, 0.5], x1=[5.0, 0.7], curve_fun=horizontal_sine, num_segments=num_segments, quads=not simplex)
            fun = fun_2d
            u_fun = u_fun_2d
        with XDMFFile(MPI.COMM_WORLD, f"{fname}.xdmf", "r") as xdmf:
            mesh = xdmf.read_mesh(name="Grid")
            tdim = mesh.topology.dim
            gdim = mesh.geometry.dim
            mesh.topology.create_connectivity(tdim - 1, 0)
            mesh.topology.create_connectivity(tdim - 1, tdim)
            domain_marker = xdmf.read_meshtags(mesh, name="domain_marker")
            facet_marker = xdmf.read_meshtags(mesh, name="contact_facets")

        if mesh.comm.size > 1:
            mesh, facet_marker, domain_marker = create_contact_mesh(
                mesh, facet_marker, domain_marker, [4, 6])

        # Compute lame parameters
        E = 1e3
        nu = 0.1
        mu_func, lambda_func = lame_parameters(False)
        V2 = FunctionSpace(mesh, ("DG", 0))
        lmbda = Function(V2)
        lmbda_val = lambda_func(E, nu)
        lmbda.interpolate(lambda x: np.full((1, x.shape[1]), lmbda_val))
        mu = Function(V2)
        mu_val = mu_func(E, nu)
        mu.interpolate(lambda x: np.full((1, x.shape[1]), mu_val))
        sigma = sigma_func(mu, lmbda)

        # Function, TestFunction, TrialFunction and measures
        V = VectorFunctionSpace(mesh, ("Lagrange", 1))
        v = ufl.TestFunction(V)
        w = ufl.TrialFunction(V)
        dx = ufl.Measure("dx", domain=mesh, subdomain_data=domain_marker)
        ds = ufl.Measure("ds", domain=mesh, subdomain_data=facet_marker)
        h = ufl.CellDiameter(mesh)
        n = ufl.FacetNormal(mesh)

        J = ufl.inner(sigma(w), epsilon(v)) * dx

        # forcing
        def force_func(x):
            return fun(x, c, mu_val, lmbda_val, gdim)
        f = Function(V)
        f.interpolate(force_func)
        F = ufl.inner(f, v) * dx

        # 0 dirichlet
        if gdim == 3:
            g = Constant(mesh, default_scalar_type((0.0, 0.0, 0.0)))
        else:
            g = Constant(mesh, default_scalar_type((0.0, 0.0)))
        for tag in [2, 6]:
            J += - ufl.inner(sigma(w) * n, v) * ds(tag)\
                - theta * ufl.inner(sigma(v) * n, w) * \
                ds(tag) + E * gamma / h * ufl.inner(w, v) * ds(tag)
            F += - theta * ufl.inner(sigma(v) * n, g) * \
                ds(tag) + E * gamma / h * ufl.inner(g, v) * ds(tag)

        # compile forms
        cffi_options = ["-Ofast", "-march=native"]
        jit_options = {"cffi_extra_compile_args": cffi_options,
                       "cffi_libraries": ["m"]}
        F = form(F, jit_options=jit_options)
        J = form(J, jit_options=jit_options)

        # surface data for Nitsche
        contact = [(0, 2), (0, 3), (1, 2), (1, 3),
                   (2, 0), (2, 1), (3, 0), (3, 1)]
        data = np.array([3, 4, 7, 8], dtype=np.int32)
        offsets = np.array([0, 4], dtype=np.int32)
        surfaces = adjacencylist(data, offsets)

        # initialise meshties
        meshties = MeshTie([facet_marker._cpp_object], surfaces, contact,
                           mesh._cpp_object, quadrature_degree=5)
        meshties.generate_kernel_data(Problem.Elasticity, V._cpp_object, {
                                      "lambda": lmbda._cpp_object, "mu": mu._cpp_object}, E * gamma, theta)

        # create matrix, vector
        A = meshties.create_matrix(J._cpp_object)
        b = create_vector(F)

        # Assemble right hand side
        b.zeroEntries()
<<<<<<< HEAD
        b.ghostUpdate(addv=PETSc.InsertMode.INSERT,
                      mode=PETSc.ScatterMode.FORWARD)  # type: ignore
        assemble_vector(b, F)
        b.ghostUpdate(addv=PETSc.InsertMode.ADD,
=======
        b.ghostUpdate(addv=PETSc.InsertMode.INSERT,    # type: ignore
                      mode=PETSc.ScatterMode.FORWARD)  # type: ignore
        assemble_vector(b, F)
        b.ghostUpdate(addv=PETSc.InsertMode.ADD,       # type: ignore
>>>>>>> 4455cdb0
                      mode=PETSc.ScatterMode.REVERSE)  # type: ignore

        # Assemble matrix
        A.zeroEntries()
        meshties.assemble_matrix(A, V._cpp_object, Problem.Elasticity)
        assemble_matrix(A, J)
        A.assemble()

        # Set rigid motion nullspace
        null_space = rigid_motions_nullspace_subdomains(V, domain_marker, np.unique(domain_marker.values),
                                                        num_domains=2)
        A.setNearNullSpace(null_space)

        # Create PETSc Krylov solver and turn convergence monitoring on
        opts = PETSc.Options()  # type: ignore
        for key in petsc_options:
            opts[key] = petsc_options[key]
        solver = PETSc.KSP().create(mesh.comm)  # type: ignore
        solver.setFromOptions()

        # Set matrix operator
        solver.setOperators(A)

        u1 = Function(V)

        dofs_global = V.dofmap.index_map_bs * V.dofmap.index_map.size_global
        log.set_log_level(log.LogLevel.OFF)
        # Set a monitor, solve linear system, and display the solver
        # configuration
        solver.setMonitor(lambda _, its, rnorm: print(
            f"Iteration: {its}, rel. residual: {rnorm}"))
        timing_str = "~Contact : Krylov Solver"
        with Timer(timing_str):
            solver.solve(b, u1.vector)

        # Scatter forward the solution vector to update ghost values
        u1.x.scatter_forward()
        solver_time = timing(timing_str)[1]

        V_err = VectorFunctionSpace(mesh, ("Lagrange", 3))
        u_ex = Function(V_err)
        u_ex.interpolate(lambda x: u_fun(x, c, gdim))

        dx = ufl.Measure("dx", domain=mesh)
        error_form = form(ufl.inner(u_ex - u1, u_ex - u1) * dx)
        error = assemble_scalar(error_form)
        errors.append(np.sqrt(mesh.comm.allreduce(error, op=MPI.SUM)))
        res = 0.5 * res
        num_segments = (2 * num_segments[0], 2 * num_segments[1])
        iterations.append(solver.getIterationNumber())
        times.append(solver_time)
        dofs.append(dofs_global)

    ncells = mesh.topology.index_map(tdim).size_local
    indices = np.array(range(ncells), dtype=np.int32)
    values = mesh.comm.rank * np.ones(ncells, dtype=np.int32)
    process_marker = meshtags(mesh, tdim, indices, values)
    process_marker.name = "process_marker"
    with XDMFFile(mesh.comm, "results/partitioning_split.xdmf", "w") as xdmf:
        xdmf.write_mesh(mesh)
        xdmf.write_meshtags(process_marker, mesh.geometry)
    list_timings(mesh.comm, [TimingType.wall])
    print("L2 errors; ", errors)
    print("Solver time: ", times)
    print("Krylov iterations: ", iterations)
    print("Number of dofs: ", dofs)


if __name__ == "__main__":
    desc = "Meshtie"
    parser = argparse.ArgumentParser(description=desc,
                                     formatter_class=argparse.ArgumentDefaultsHelpFormatter)
    parser.add_argument("--runs", default=1, type=int, dest="runs",
                        help="Number of refinements")
    _3D = parser.add_mutually_exclusive_group(required=False)
    _3D.add_argument('--3D', dest='threed', action='store_true',
                     help="Use 3D mesh", default=False)
    _simplex = parser.add_mutually_exclusive_group(required=False)
    _simplex.add_argument('--simplex', dest='simplex', action='store_true',
                          help="Use triangle/tet mesh", default=False)
    _unsplit = parser.add_mutually_exclusive_group(required=False)
    _unsplit.add_argument('--unsplit', dest='unsplit', action='store_true',
                          help="Use conforming mesh", default=False)
    args = parser.parse_args()
    if args.unsplit:
        unsplit_domain(threed=args.threed, runs=args.runs)
    else:
        test_meshtie(simplex=args.simplex, threed=args.threed, runs=args.runs)<|MERGE_RESOLUTION|>--- conflicted
+++ resolved
@@ -163,11 +163,7 @@
 
         b = assemble_vector(F)
         apply_lifting(b, [J], bcs=[[bc]])
-<<<<<<< HEAD
-        b.ghostUpdate(addv=PETSc.InsertMode.ADD,
-=======
         b.ghostUpdate(addv=PETSc.InsertMode.ADD,       # type: ignore
->>>>>>> 4455cdb0
                       mode=PETSc.ScatterMode.REVERSE)  # type: ignore
         set_bc(b, [bc])
 
@@ -363,17 +359,10 @@
 
         # Assemble right hand side
         b.zeroEntries()
-<<<<<<< HEAD
-        b.ghostUpdate(addv=PETSc.InsertMode.INSERT,
-                      mode=PETSc.ScatterMode.FORWARD)  # type: ignore
-        assemble_vector(b, F)
-        b.ghostUpdate(addv=PETSc.InsertMode.ADD,
-=======
         b.ghostUpdate(addv=PETSc.InsertMode.INSERT,    # type: ignore
                       mode=PETSc.ScatterMode.FORWARD)  # type: ignore
         assemble_vector(b, F)
         b.ghostUpdate(addv=PETSc.InsertMode.ADD,       # type: ignore
->>>>>>> 4455cdb0
                       mode=PETSc.ScatterMode.REVERSE)  # type: ignore
 
         # Assemble matrix
