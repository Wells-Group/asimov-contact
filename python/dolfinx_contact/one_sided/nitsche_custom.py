# Copyright (C) 2021 Sarah Roggendorf and Jørgen S. Dokken
#
# SPDX-License-Identifier:    MIT

from typing import Dict, Tuple

import basix
import numpy as np
import ufl
from dolfinx import common as _common
from dolfinx import fem as _fem
from dolfinx.fem.petsc import create_matrix, create_vector
from dolfinx import log as _log
from dolfinx import mesh as dmesh
from dolfinx.graph import adjacencylist
import dolfinx_contact
from dolfinx_contact.cpp import (Contact, ContactMode, generate_rigid_surface_kernel, pack_coefficient_quadrature,
                                 pack_gradient_quadrature)
from dolfinx_contact.helpers import (epsilon, lame_parameters,
                                     rigid_motions_nullspace, sigma_func)

__all__ = ["nitsche_custom"]


def nitsche_custom(mesh: dmesh.Mesh, mesh_data: Tuple[dmesh.MeshTags, int, int],
                   physical_parameters: dict = {}, nitsche_parameters: Dict[str, float] = {},
                   plane_loc: float = 0.0, vertical_displacement: float = -0.1,
                   nitsche_bc: bool = True, quadrature_degree: int = 5, form_compiler_options: Dict = {},
                   jit_options: Dict = {}, petsc_options: Dict = {}, newton_options: Dict = {}) -> _fem.Function:
    """
    Use custom kernel to compute the one sided contact problem with a mesh coming into contact
    with a rigid surface (not meshed).

    Parameters
    ==========
    mesh
        The input mesh
    mesh_data
        A triplet with a mesh tag for facets and values v0, v1. v0 should be the value in the mesh tags
        for facets to apply a Dirichlet condition on. v1 is the value for facets which should have applied
        a contact condition on
    physical_parameters
        Optional dictionary with information about the linear elasticity problem.
        Valid (key, value) tuples are: ('E': float), ('nu', float), ('strain', bool)
    nitsche_parameters
        Optional dictionary with information about the Nitsche configuration.
        Valid (keu, value) tuples are: ('gamma', float), ('theta', float) where theta can be -1, 0 or 1 for
        skew-symmetric, penalty like or symmetric enforcement of Nitsche conditions
    plane_loc
        The location of the plane in y-coordinate (2D) and z-coordinate (3D)
    vertical_displacement
        The amount of verticial displacment enforced on Dirichlet boundary
    nitsche_bc
        Use Nitche's method to enforce Dirichlet boundary conditions
    quadrature_degree
        The quadrature degree to use for the custom contact kernels
    form_compiler_options
        Parameters used in FFCX compilation of this form. Run `ffcx --help` at
        the commandline to see all available options. Takes priority over all
        other parameter values, except for `scalar_type` which is determined by
        DOLFINX.
    jit_options
        Parameters used in CFFI JIT compilation of C code generated by FFCX.
        See https://github.com/FEniCS/dolfinx/blob/main/python/dolfinx/jit.py
        for all available parameters. Takes priority over all other parameter values.
    petsc_options
        Parameters that is passed to the linear algebra backend
        PETSc. For available choices for the 'petsc_options' kwarg,
        see the `PETSc-documentation
        <https://petsc4py.readthedocs.io/en/stable/manual/ksp/>`
    newton_options
        Dictionary with Newton-solver options. Valid (key, item) tuples are:
        ("atol", float), ("rtol", float), ("convergence_criterion", "str"),
        ("max_it", int), ("error_on_nonconvergence", bool), ("relaxation_parameter", float)
    """
    # Compute lame parameters
    plane_strain = physical_parameters.get("strain", False)
    E = physical_parameters.get("E", 1e3)
    nu = physical_parameters.get("nu", 0.1)
    mu_func, lambda_func = lame_parameters(plane_strain)
    mu = mu_func(E, nu)
    lmbda = lambda_func(E, nu)
    sigma = sigma_func(mu, lmbda)

    # Nitche parameters and variables
    theta = nitsche_parameters.get("theta", 1)
    gamma = nitsche_parameters.get("gamma", 1)

    # Unpack mesh data
    (facet_marker, dirichlet_value, contact_value) = mesh_data
    assert facet_marker.dim == mesh.topology.dim - 1

    # Outward unit normal of plane
    n_vec = np.zeros(mesh.geometry.dim)
    n_vec[mesh.geometry.dim - 1] = 1

    # Setup function space and functions used in Jacobian and residual formulation
    V = _fem.VectorFunctionSpace(mesh, ("Lagrange", 1))
    u = _fem.Function(V)
    v = ufl.TestFunction(V)
    du = ufl.TrialFunction(V)
    u = _fem.Function(V)
    v = ufl.TestFunction(V)

    # Compute classical (volume) contributions of the equations of linear elasticity
    dx = ufl.Measure("dx", domain=mesh)
    J = ufl.inner(sigma(du), epsilon(v)) * dx
    F = ufl.inner(sigma(u), epsilon(v)) * dx

    # Nitsche for Dirichlet
    # https://doi.org/10.1016/j.cma.2018.05.024
    if nitsche_bc:
        ds = ufl.Measure("ds", domain=mesh, subdomain_data=facet_marker)
        h = ufl.Circumradius(mesh)
        n = ufl.FacetNormal(mesh)
        disp_vec = np.zeros(mesh.geometry.dim)
        disp_vec[mesh.geometry.dim - 1] = vertical_displacement
        u_D = ufl.as_vector(disp_vec)
        F += - ufl.inner(sigma(u) * n, v) * ds(dirichlet_value)\
             - theta * ufl.inner(sigma(v) * n, u - u_D) * \
            ds(dirichlet_value) + E * gamma / h * ufl.inner(u - u_D, v) * ds(dirichlet_value)
        J += - ufl.inner(sigma(du) * n, v) * ds(dirichlet_value)\
            - theta * ufl.inner(sigma(v) * n, du) * \
            ds(dirichlet_value) + E * gamma / h * ufl.inner(du, v) * ds(dirichlet_value)
    else:
        raise RuntimeError("Dirichlet bc not implemented in custom assemblers yet.")

    # Custom assembly of contact boundary condition
    q_rule = dolfinx_contact.QuadratureRule(mesh.topology.cell_types[0], quadrature_degree,
                                            mesh.topology.dim - 1, basix.QuadratureType.Default)
    consts = np.array([E * gamma, theta])
    consts = np.hstack((consts, n_vec))

    # Compute coefficients for mu and lambda as DG-0 functions
    V2 = _fem.FunctionSpace(mesh, ("DG", 0))
    lmbda2 = _fem.Function(V2)
    lmbda2.interpolate(lambda x: np.full((1, x.shape[1]), lmbda))
    mu2 = _fem.Function(V2)
    mu2.interpolate(lambda x: np.full((1, x.shape[1]), mu))

    # Compute integral entities on exterior facets (cell_index, local_index)
    bottom_facets = facet_marker.find(contact_value)
    integral = _fem.IntegralType.exterior_facet
    integral_entities, num_local = dolfinx_contact.compute_active_entities(mesh._cpp_object, bottom_facets, integral)
    integral_entities = integral_entities[:num_local, :]
    # Pack mu and lambda on facets
    coeffs = np.hstack([pack_coefficient_quadrature(mu2._cpp_object, 0, integral_entities),
                        pack_coefficient_quadrature(lmbda2._cpp_object, 0, integral_entities)])
    # Pack circumradius of facets
    h_facets = dolfinx_contact.pack_circumradius(mesh._cpp_object, integral_entities)

    # Create contact class
    data = np.array([contact_value, dirichlet_value], dtype=np.int32)
    offsets = np.array([0, 2], dtype=np.int32)
<<<<<<< HEAD
    surfaces = create_adjacencylist(data, offsets)
    search_mode = [ContactMode.ClosestPoint]
    contact = Contact([facet_marker._cpp_object], surfaces, [(0, 1)],
                      V._cpp_object, search_mode, quadrature_degree=quadrature_degree)
=======
    surfaces = adjacencylist(data, offsets)
    contact = dolfinx_contact.cpp.Contact([facet_marker._cpp_object], surfaces, [(0, 1)],
                                          V._cpp_object, quadrature_degree=quadrature_degree)
>>>>>>> 5c018445
    contact.create_distance_map(0)

    # Compute gap from contact boundary
    g_vec = contact.pack_gap_plane(0, -plane_loc)

    # Concatenate coefficients
    coeffs = np.hstack([coeffs, h_facets, g_vec])

    # Create RHS kernels
    L_custom = _fem.form(F, jit_options=jit_options, form_compiler_options=form_compiler_options)
    kernel_rhs = generate_rigid_surface_kernel(V._cpp_object, dolfinx_contact.Kernel.Rhs, q_rule)
    # NOTE: HACK to make "one-sided" contact work with assemble_matrix/assemble_vector
    search_mode = [ContactMode.ClosestPoint]
    contact_assembler = Contact([facet_marker._cpp_object], surfaces, [(0, 1)],
                                V._cpp_object, search_mode, quadrature_degree=quadrature_degree)

    def assemble_residual(x, b, cf):
        u.vector[:] = x.array
        u_packed = pack_coefficient_quadrature(u._cpp_object, quadrature_degree, integral_entities)
        grad_u_packed = pack_gradient_quadrature(
            u._cpp_object, quadrature_degree, integral_entities)
        c = np.hstack([coeffs, u_packed, grad_u_packed])
        with b.localForm() as b_local:
            b_local.set(0.0)
        contact_assembler.assemble_vector(b, 0, kernel_rhs, c, consts)
        _fem.petsc.assemble_vector(b, L_custom)

    # Create Jacobian kernels
    a_custom = _fem.form(J, jit_options=jit_options, form_compiler_options=form_compiler_options)
    kernel_J = generate_rigid_surface_kernel(V._cpp_object, dolfinx_contact.Kernel.Jac, q_rule)

    def assemble_jacobian(x, a_mat, cf):
        u.vector[:] = x.array
        u_packed = pack_coefficient_quadrature(u._cpp_object, quadrature_degree, integral_entities)
        grad_u_packed = pack_gradient_quadrature(u._cpp_object, quadrature_degree, integral_entities)
        c = np.hstack([coeffs, u_packed, grad_u_packed])
        a_mat.zeroEntries()
        contact_assembler.assemble_matrix(a_mat, 0, kernel_J, c, consts)
        _fem.petsc.assemble_matrix(a_mat, a_custom)
        a_mat.assemble()

    # Setup Newton-solver
    def update_cf(x, cf):
        pass
    a_mat = create_matrix(a_custom)
    b = create_vector(L_custom)
    solver = dolfinx_contact.NewtonSolver(mesh.comm, a_mat, b, [np.empty((0, 0))])
    solver.set_jacobian(assemble_jacobian)
    solver.set_residual(assemble_residual)
    solver.set_coefficients(update_cf)
    solver.set_krylov_options(petsc_options)
    solver.set_newton_options(newton_options)

    # Create rigid motion null-space
    null_space = rigid_motions_nullspace(V)
    solver.A.setNearNullSpace(null_space)

    def _u_initial(x):
        values = np.zeros((mesh.geometry.dim, x.shape[1]))
        values[-1] = -0.01 - plane_loc
        return values

    # Set initial_condition:
    u.interpolate(_u_initial)

    dofs_global = V.dofmap.index_map_bs * V.dofmap.index_map.size_global

    _log.set_log_level(_log.LogLevel.INFO)

    # Solve non-linear problem
    with _common.Timer(f"{dofs_global} Solve Nitsche"):
        n, converged = solver.solve(u)
    u.x.scatter_forward()

    if solver.error_on_nonconvergence:
        assert converged
    print(f"{dofs_global}, Number of interations: {n:d}")

    return u<|MERGE_RESOLUTION|>--- conflicted
+++ resolved
@@ -152,16 +152,10 @@
     # Create contact class
     data = np.array([contact_value, dirichlet_value], dtype=np.int32)
     offsets = np.array([0, 2], dtype=np.int32)
-<<<<<<< HEAD
-    surfaces = create_adjacencylist(data, offsets)
+    surfaces = adjacencylist(data, offsets)
     search_mode = [ContactMode.ClosestPoint]
     contact = Contact([facet_marker._cpp_object], surfaces, [(0, 1)],
                       V._cpp_object, search_mode, quadrature_degree=quadrature_degree)
-=======
-    surfaces = adjacencylist(data, offsets)
-    contact = dolfinx_contact.cpp.Contact([facet_marker._cpp_object], surfaces, [(0, 1)],
-                                          V._cpp_object, quadrature_degree=quadrature_degree)
->>>>>>> 5c018445
     contact.create_distance_map(0)
 
     # Compute gap from contact boundary
