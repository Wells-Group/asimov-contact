--- conflicted
+++ resolved
@@ -26,11 +26,8 @@
                         contact: dolfinx_contact.cpp.Contact, markers: list[mesh.MeshTags],
                         entities: list[npt.NDArray[np.int32]], quadrature_degree: int,
                         const_coeffs: list[npt.NDArray[np.float64]], consts: npt.NDArray[np.float64],
-<<<<<<< HEAD
-                        search_method: list[dolfinx_contact.cpp.ContactMode]):
-=======
-                        raytracing: bool, coulomb: bool):
->>>>>>> 7c5c256c
+                        search_method: list[dolfinx_contact.cpp.ContactMode],
+                        coulomb: bool):
     """
     Set up newton solver for contact problem.
     Generate kernels and define functions for updating coefficients, stiffness matrix and residual vector.
@@ -248,14 +245,10 @@
                      outfile: Optional[str] = None,
                      fname: str = "pseudo_time",
                      search_radius: np.float64 = np.float64(-1.),
-<<<<<<< HEAD
                      order=1, simplex=True, pressure_function=None,
-                     projection_coordinates=(0, 0)) -> Tuple[fem.Function, list[int],
+                     projection_coordinates=(0, 0),
+                     coulomb: bool = False) -> Tuple[fem.Function, list[int],
                                                              list[int], list[float]]:
-=======
-                     coulomb: bool = False) -> Tuple[fem.Function, list[int],
-                                                     list[int], list[float]]:
->>>>>>> 7c5c256c
     """
     Use custom kernel to compute the contact problem with two elastic bodies coming into contact.
 
@@ -446,11 +439,7 @@
         # setup newton solver
         newton_solver = setup_newton_solver(F_custom, J_custom, bcs, u, du, contact, markers,
                                             entities, quadrature_degree, const_coeffs, consts,
-<<<<<<< HEAD
-                                            search_method)
-=======
-                                            raytracing, coulomb)
->>>>>>> 7c5c256c
+                                            search_method, coulomb)
 
         # Set Newton solver options
         newton_solver.set_newton_options(newton_options)
