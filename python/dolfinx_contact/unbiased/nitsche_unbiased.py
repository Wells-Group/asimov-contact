--- conflicted
+++ resolved
@@ -185,15 +185,9 @@
         raise RuntimeError("Need to supply gamma for Nitsche's method")
     else:
         gamma = problem_parameters.get("gamma")
-<<<<<<< HEAD
-
-    return theta, gamma
-=======
     s = problem_parameters.get("friction", np.float64(0.0))
-    sigma = sigma_func(mu, lmbda)
-
-    return mu, lmbda, theta, gamma, sigma, s
->>>>>>> fbc06e54
+
+    return theta, gamma, s
 
 
 def copy_fns(fns: list[Union[fem.Function, fem.Constant]],
@@ -316,16 +310,8 @@
     jit_options = {} if jit_options is None else jit_options
     petsc_options = {} if petsc_options is None else petsc_options
     newton_options = {} if newton_options is None else newton_options
-<<<<<<< HEAD
-    theta, gamma = get_problem_parameters(problem_parameters)
+    theta, gamma, s = get_problem_parameters(problem_parameters)
     sigma = sigma_func(mu, lmbda)
-=======
-    mu, lmbda, theta, gamma, sigma, s = get_problem_parameters(problem_parameters)
-
-    # Search mode
-    search_method = dolfinx_contact.cpp.ContactMode.Raytracing if raytracing \
-        else dolfinx_contact.cpp.ContactMode.ClosestPoint
->>>>>>> fbc06e54
 
     # Contact data
     contact_pairs = contact_data[1]
@@ -382,19 +368,10 @@
     # pack constants
     consts = np.array([gamma, theta], dtype=np.float64)
 
-<<<<<<< HEAD
-=======
-    # Pack material parameters mu and lambda on each contact surface
-    with common.Timer("~Contact: Interpolate coeffs (mu, lmbda)"):
-        V2 = fem.FunctionSpace(mesh, ("DG", 0))
-        lmbda2 = fem.Function(V2)
-        lmbda2.interpolate(lambda x: np.full((1, x.shape[1]), lmbda))
-        mu2 = fem.Function(V2)
-        mu2.interpolate(lambda x: np.full((1, x.shape[1]), mu))
-        fric_coeff = fem.Function(V2)
-        fric_coeff.interpolate(lambda x: np.full((1, x.shape[1]), s))
-
->>>>>>> fbc06e54
+    # interpolate friction coefficient
+    fric_coeff = fem.Function(V2)
+    fric_coeff.interpolate(lambda x: np.full((1, x.shape[1]), s))
+
     # Retrieve active entities
     entities = []
     with common.Timer("~Contact: Compute active entities"):
@@ -408,13 +385,9 @@
             material.append(np.hstack([dolfinx_contact.cpp.pack_coefficient_quadrature(
                 mu._cpp_object, 0, entities[i]),
                 dolfinx_contact.cpp.pack_coefficient_quadrature(
-<<<<<<< HEAD
-                lmbda._cpp_object, 0, entities[i])]))
-=======
                 lmbda2._cpp_object, 0, entities[i]),
                 dolfinx_contact.cpp.pack_coefficient_quadrature(
                 fric_coeff._cpp_object, 0, entities[i])]))
->>>>>>> fbc06e54
 
     # Pack celldiameter on each surface
     h_packed = []
