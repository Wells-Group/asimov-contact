--- conflicted
+++ resolved
@@ -105,12 +105,6 @@
 
     log.log(log.LogLevel.WARNING, "Copy markers to other processes")
     # Copy facets and markers to all processes
-<<<<<<< HEAD
-    global_fmarkers = np.concatenate(fv_indices)
-    all_indices = mesh.comm.allgather(global_fmarkers)
-    all_indices = np.concatenate(all_indices).reshape(-1, num_facet_vertices)
-    all_values = np.concatenate(mesh.comm.allgather(fmarker.values))
-=======
     if len(fv_indices) > 0:
         global_fmarkers = np.concatenate(fv_indices)
     else:
@@ -120,7 +114,6 @@
 
     all_values = np.concatenate([v for v in mesh.comm.allgather(fmarker.values) if len(v) > 0])
     assert len(all_values) == all_indices.shape[0]
->>>>>>> fa67ecd2
 
     global_dmarkers = np.concatenate(cv_indices)
     all_cell_indices = mesh.comm.allgather(global_dmarkers)
@@ -180,11 +173,7 @@
         while i < len(lx_in) and j < len(lx_loc):
             a = in_indices[lx_in[i]]
             b = local_indices[lx_loc[j]]
-<<<<<<< HEAD
-            idx = np.where((a>b) != (a<b))[0]
-=======
             idx = np.where((a > b) != (a < b))[0]
->>>>>>> fa67ecd2
             if len(idx) == 0:
                 new_markers += [[lx_loc[j], in_values[lx_in[i]]]]
                 i += 1
