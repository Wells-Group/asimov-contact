--- conflicted
+++ resolved
@@ -7,21 +7,12 @@
 import dolfinx
 from dolfinx.cpp.mesh import entities_to_geometry, cell_num_vertices, cell_entity_type, to_type
 import numpy as np
-<<<<<<< HEAD
 from dolfinx_contact.cpp import point_cloud_pairs, compute_ghost_cell_destinations
 
 __all__ = ["create_contact_mesh", "compute_ghost_cell_destinations_py"]
 
 
 def compute_ghost_cell_destinations_py(mesh, marker_subset, R):
-=======
-from dolfinx_contact.cpp import point_cloud_pairs
-
-__all__ = ["create_contact_mesh", "compute_ghost_cell_destinations"]
-
-
-def compute_ghost_cell_destinations(mesh, marker_subset, R):
->>>>>>> fa67ecd2
     """For each marked facet, given by indices in "marker_subset", get the list of processes which
     the attached cell should be sent to, for ghosting. Neighbouring facets within distance "R"."""
 
@@ -41,19 +32,12 @@
         offsets = np.cumsum([0] + [w.shape[0] for w in x_all])
         x_all_flat = np.concatenate([x for x in x_all if len(x) > 0])
 
-<<<<<<< HEAD
         log.log(log.LogLevel.WARNING, f"x_all_flat.sum = {sum(x_all_flat)}")
 
         # Find all pairs of facets within radius R
         log.log(log.LogLevel.WARNING, "point-cloud-pairs")
         x_near = point_cloud_pairs(x_all_flat, R)
         log.log(log.LogLevel.WARNING, f"point-cloud-pairs done {x_near.num_nodes, len(x_near.array)}" )
-=======
-        # Find all pairs of facets within radius R
-        log.log(log.LogLevel.WARNING, "point-cloud-pairs")
-        x_near = point_cloud_pairs(x_all_flat, R)
-        log.log(log.LogLevel.WARNING, "point-cloud-pairs done")
->>>>>>> fa67ecd2
 
         # Find which process the neighboring facet came from
         i = 0
@@ -74,27 +58,15 @@
         for i, q in enumerate(procs):
             off = np.cumsum([0] + [len(w) for w in q])
             flat_q = sum(q, [])
-<<<<<<< HEAD
             scatter_back += [list(off) + flat_q]
-=======
-            scatter_back += [[len(off)] + list(off) + flat_q]
->>>>>>> fa67ecd2
 
     log.log(log.LogLevel.WARNING, "send back")
     d = comm.scatter(scatter_back, root=0)
     # Unpack received data to get additional destinations for each facet/cell
-<<<<<<< HEAD
     n = len(x_facet) + 1
     adj = dolfinx.graph.create_adjacencylist(d[n:], d[:n])
     return adj
 
-=======
-    n = d[0] + 1
-    offsets = d[1:n]
-    cell_dests = [d[n + offsets[j]:n + offsets[j + 1]] for j in range(n - 2)]
-    assert len(cell_dests) == len(marker_subset)
-    return cell_dests
->>>>>>> fa67ecd2
 
 
 def create_contact_mesh(mesh, fmarker, dmarker, tags, R=0.2):
@@ -120,24 +92,13 @@
 
     log.log(log.LogLevel.WARNING, "Compute cell destinations")
     # Find destinations for the cells attached to the tag-marked facets
-<<<<<<< HEAD
 #    cell_dests = compute_ghost_cell_destinations_py(mesh, marker_subset, R)
     cell_dests = compute_ghost_cell_destinations(mesh._cpp_object, marker_subset, R)
     log.log(log.LogLevel.WARNING, "cells to ghost")
     cells_to_ghost = [fc.links(f)[0] for f in marker_subset]
-#    assert cell_dests.num_nodes == len(cells_to_ghost)
     cell_to_dests = {}
     for i, c in enumerate(cells_to_ghost):
- #       print(i, cell_dests.links(i), cell_dests2.links(i))
         cell_to_dests[c] = cell_dests.links(i)
-     #    cell_to_dests = {c: d for c, d in zip(cells_to_ghost, cell_dests)}
-=======
-    cell_dests = compute_ghost_cell_destinations(mesh, marker_subset, R)
-    log.log(log.LogLevel.WARNING, "cells to ghost")
-    cells_to_ghost = [fc.links(f)[0] for f in marker_subset]
-    assert len(cell_dests) == len(cells_to_ghost)
-    cell_to_dests = {c: d for c, d in zip(cells_to_ghost, cell_dests)}
->>>>>>> fa67ecd2
 
     ncells = mesh.topology.index_map(tdim).size_local
 
