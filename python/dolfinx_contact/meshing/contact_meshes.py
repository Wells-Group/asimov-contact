--- conflicted
+++ resolved
@@ -212,11 +212,8 @@
     gmsh.finalize()
 
 
-<<<<<<< HEAD
-def create_box_mesh_3D(filename: str, simplex: bool = True, res=0.1, gap=0.1, W=0.5):
-=======
-def create_box_mesh_3D(filename: str, simplex: bool = True, res=0.1, order: int = 1):
->>>>>>> 54356919
+def create_box_mesh_3D(filename: str, simplex: bool = True, order: int = 1,
+                       res: float = 0.1, gap: float = 0.1, W: float = 0.5):
     """
     Create two boxes lying directly over eachother with a gap in between"""
     L = 0.5
