# Copyright (C) 2021  Jørgen S. Dokken
#
# SPDX-License-Identifier:    MIT

from .christmas_tree import create_christmas_tree_mesh, create_christmas_tree_mesh_3D
from .contact_meshes import (create_box_mesh_2D,
                             create_box_mesh_3D, create_circle_circle_mesh,
                             create_circle_plane_mesh,
                             create_sphere_plane_mesh, create_sphere_sphere_mesh,
                             create_cylinder_cylinder_mesh)
from .onesided_meshes import create_disk_mesh, create_sphere_mesh
from .split_box import create_split_box_2D, create_split_box_3D, horizontal_line, vertical_line, horizontal_sin
from .utils import convert_mesh

<<<<<<< HEAD
__all__ = ["create_christmas_tree_mesh", "create_circle_plane_mesh", "create_circle_circle_mesh",
           "create_box_mesh_2D", "create_box_mesh_3D", "create_sphere_plane_mesh", "convert_mesh",
           "create_disk_mesh", "create_sphere_mesh", "create_sphere_sphere_mesh", "create_cylinder_cylinder_mesh",
           "create_split_box_2D", "create_split_box_3D", "horizontal_line", "vertical_line", "horizontal_sin"]
=======
__all__ = ["create_christmas_tree_mesh",
           "create_christmas_tree_mesh_3D",
           "create_circle_plane_mesh",
           "create_circle_circle_mesh",
           "create_box_mesh_2D",
           "create_box_mesh_3D",
           "create_sphere_plane_mesh",
           "convert_mesh",
           "create_disk_mesh",
           "create_sphere_mesh",
           "create_sphere_sphere_mesh",
           "create_cylinder_cylinder_mesh"]
>>>>>>> e56fea2e
<|MERGE_RESOLUTION|>--- conflicted
+++ resolved
@@ -12,12 +12,6 @@
 from .split_box import create_split_box_2D, create_split_box_3D, horizontal_line, vertical_line, horizontal_sin
 from .utils import convert_mesh
 
-<<<<<<< HEAD
-__all__ = ["create_christmas_tree_mesh", "create_circle_plane_mesh", "create_circle_circle_mesh",
-           "create_box_mesh_2D", "create_box_mesh_3D", "create_sphere_plane_mesh", "convert_mesh",
-           "create_disk_mesh", "create_sphere_mesh", "create_sphere_sphere_mesh", "create_cylinder_cylinder_mesh",
-           "create_split_box_2D", "create_split_box_3D", "horizontal_line", "vertical_line", "horizontal_sin"]
-=======
 __all__ = ["create_christmas_tree_mesh",
            "create_christmas_tree_mesh_3D",
            "create_circle_plane_mesh",
@@ -29,5 +23,9 @@
            "create_disk_mesh",
            "create_sphere_mesh",
            "create_sphere_sphere_mesh",
-           "create_cylinder_cylinder_mesh"]
->>>>>>> e56fea2e
+           "create_cylinder_cylinder_mesh",
+           "create_split_box_2D",
+           "create_split_box_3D", 
+           "horizontal_line", 
+           "vertical_line", 
+           "horizontal_sin"]