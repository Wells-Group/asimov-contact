// Copyright (C) 2021-2022 Sarah Roggendorf and Jorgen S. Dokken
//
// This file is part of DOLFINx_CONTACT
//
// SPDX-License-Identifier:    MIT

#include "kernelwrapper.h"
#include <array.h>
#include <caster_petsc.h>
#include <dolfinx/la/petsc.h>
#include <dolfinx/mesh/MeshTags.h>
#include <dolfinx_contact/Contact.h>
#include <dolfinx_contact/QuadratureRule.h>
#include <dolfinx_contact/RayTracing.h>
#include <dolfinx_contact/coefficients.h>
#include <dolfinx_contact/contact_kernels.hpp>
#include <dolfinx_contact/utils.h>
#include <iostream>
#include <pybind11/functional.h>
#include <pybind11/operators.h>
#include <pybind11/pybind11.h>
#include <pybind11/stl.h>
#include <xtl/xspan.hpp>
#define STRINGIFY(x) #x
#define MACRO_STRINGIFY(x) STRINGIFY(x)

namespace py = pybind11;

PYBIND11_MODULE(cpp, m)
{
  // Load basix and dolfinx to use Pybindings
  py::module basix = py::module::import("basix");

  // Create module for C++ wrappers
  m.doc() = "DOLFINX Contact Python interface";
#ifdef VERSION_INFO
  m.attr("__version__") = MACRO_STRINGIFY(VERSION_INFO);
#else
  m.attr("__version__") = "dev";
#endif

  // Kernel wrapper class
  py::class_<contact_wrappers::KernelWrapper,
             std::shared_ptr<contact_wrappers::KernelWrapper>>(
      m, "KernelWrapper", "Wrapper for C++ contact integration kernels");

  // QuadratureRule
  py::class_<dolfinx_contact::QuadratureRule,
             std::shared_ptr<dolfinx_contact::QuadratureRule>>(
      m, "QuadratureRule", "QuadratureRule object")
      .def(py::init<dolfinx::mesh::CellType, int, int,
                    basix::quadrature::type>(),
           py::arg("cell_type"), py::arg("degree"), py::arg("dim"),
           py::arg("type") = basix::quadrature::type::Default)
      .def("points",
           [](dolfinx_contact::QuadratureRule& self) {
             return dolfinx_wrappers::xt_as_pyarray(std::move(self.points()));
           })
      .def("weights", [](dolfinx_contact::QuadratureRule& self)
           { return dolfinx_wrappers::as_pyarray(std::move(self.weights())); });

  // Contact
  py::class_<dolfinx_contact::Contact,
             std::shared_ptr<dolfinx_contact::Contact>>(m, "Contact",
                                                        "Contact object")
      .def(py::init<std::vector<
                        std::shared_ptr<dolfinx::mesh::MeshTags<std::int32_t>>>,
                    std::shared_ptr<
                        const dolfinx::graph::AdjacencyList<std::int32_t>>,
                    std::vector<std::array<int, 2>>,
                    std::shared_ptr<dolfinx::fem::FunctionSpace>, const int>(),
           py::arg("markers"), py::arg("sufaces"), py::arg("contact_pairs"),
           py::arg("V"), py::arg("quadrature_degree") = 3)
      .def("create_distance_map",
           [](dolfinx_contact::Contact& self, int pair)
           {
             self.create_distance_map(pair);
             return;
           })
      .def("pack_gap_plane",
           [](dolfinx_contact::Contact& self, int origin_meshtag, double g)
           {
             auto [coeffs, cstride] = self.pack_gap_plane(origin_meshtag, g);
             int shape0 = cstride == 0 ? 0 : coeffs.size() / cstride;
             return dolfinx_wrappers::as_pyarray(std::move(coeffs),
                                                 std::array{shape0, cstride});
           })
      .def("pack_gap",
           [](dolfinx_contact::Contact& self, int origin_meshtag)
           {
             auto [coeffs, cstride] = self.pack_gap(origin_meshtag);
             int shape0 = cstride == 0 ? 0 : coeffs.size() / cstride;
             return dolfinx_wrappers::as_pyarray(std::move(coeffs),
                                                 std::array{shape0, cstride});
           })
      .def(
          "create_matrix",
          [](dolfinx_contact::Contact& self, dolfinx::fem::Form<PetscScalar>& a,
             std::string type) { return self.create_petsc_matrix(a, type); },
          py::return_value_policy::take_ownership, py::arg("a"),
          py::arg("type") = std::string(),
          "Create a PETSc Mat for two-sided contact.")
      .def("qp_phys",
           [](dolfinx_contact::Contact& self, int origin_meshtag, int facet)
           {
             auto qp = self.qp_phys(origin_meshtag)[facet];
             return dolfinx_wrappers::xt_as_pyarray(std::move(qp));
           })
      .def("active_entities",
           [](dolfinx_contact::Contact& self, int s)
           {
             const std::vector<std::int32_t>& active_entities
                 = self.active_entities(s);
             std::array<py::ssize_t, 2> shape
                 = {py::ssize_t(active_entities.size() / 2), 2};
             return py::array_t<std::int32_t>(shape, active_entities.data(),
                                              py::cast(self));
           })
      .def("facet_map",
           [](dolfinx_contact::Contact& self, int pair)
           {
             // This exposes facet_map() to python but replaces the
             // facet indices on the submesh with the facet indices in
             // the parent mesh This is only exposed for testing (in
             // particular
             // nitsche_rigid_surface.py/demo_nitsche_rigid_surface_ufl.py)
             auto contact_pair = self.contact_pair(pair);
             std::shared_ptr<const dolfinx::mesh::Mesh> mesh = self.mesh();
             const int tdim = mesh->topology().dim(); // topological dimension
             const int fdim = tdim - 1; // topological dimension of facet
             auto c_to_f = mesh->topology().connectivity(tdim, fdim);
             assert(c_to_f);
             std::shared_ptr<const dolfinx::graph::AdjacencyList<std::int32_t>>
                 submesh_map = self.facet_map(pair);
             const std::vector<int>& offsets = submesh_map->offsets();
             const std::vector<std::int32_t>& old_data = submesh_map->array();
             std::shared_ptr<const dolfinx::graph::AdjacencyList<int>> facet_map
                 = self.submesh(contact_pair[1]).facet_map();
             const std::vector<std::int32_t>& parent_cells
                 = self.submesh(contact_pair[1]).parent_cells();
             std::vector<std::int32_t> data(old_data.size());
             for (std::size_t i = 0; i < old_data.size(); ++i)
             {
               auto facet_sub = old_data[i];
               auto facet_pair = facet_map->links(facet_sub);
               auto cell_parent = parent_cells[facet_pair[0]];
               data[i] = c_to_f->links(cell_parent)[facet_pair[1]];
             }
             return std::make_shared<
                 dolfinx::graph::AdjacencyList<std::int32_t>>(
                 std::move(data), std::move(offsets));
           })
      .def("coefficients_size", &dolfinx_contact::Contact::coefficients_size,
           py::arg("meshtie") = false)
      .def("set_quadrature_rule",
           &dolfinx_contact::Contact::set_quadrature_rule)
      .def("generate_kernel",
           [](dolfinx_contact::Contact& self, dolfinx_contact::Kernel type) {
             return contact_wrappers::KernelWrapper(self.generate_kernel(type));
           })

      .def("assemble_matrix",
           [](dolfinx_contact::Contact& self, Mat A,
              const std::vector<std::shared_ptr<
                  const dolfinx::fem::DirichletBC<PetscScalar>>>& bcs,
              int origin_meshtag, contact_wrappers::KernelWrapper& kernel,
              const py::array_t<PetscScalar, py::array::c_style>& coeffs,
              const py::array_t<PetscScalar, py::array::c_style>& constants)
           {
             auto ker = kernel.get();
             self.assemble_matrix(
                 dolfinx::la::petsc::Matrix::set_block_fn(A, ADD_VALUES), bcs,
                 origin_meshtag, ker,
                 xtl::span<const PetscScalar>(coeffs.data(), coeffs.size()),
                 coeffs.shape(1),
                 xtl::span(constants.data(), constants.shape(0)));
           })
      .def("assemble_vector",
           [](dolfinx_contact::Contact& self,
              py::array_t<PetscScalar, py::array::c_style>& b,
              int origin_meshtag, contact_wrappers::KernelWrapper& kernel,
              const py::array_t<PetscScalar, py::array::c_style>& coeffs,
              const py::array_t<PetscScalar, py::array::c_style>& constants)
           {
             auto ker = kernel.get();
             self.assemble_vector(
                 xtl::span(b.mutable_data(), b.shape(0)), origin_meshtag, ker,
                 xtl::span<const PetscScalar>(coeffs.data(), coeffs.size()),
                 coeffs.shape(1),
                 xtl::span(constants.data(), constants.shape(0)));
           })
      .def("pack_test_functions",
           [](dolfinx_contact::Contact& self, int origin_meshtag,
              const py::array_t<PetscScalar, py::array::c_style>& gap)
           {
             auto [coeffs, cstride] = self.pack_test_functions(
                 origin_meshtag,
                 xtl::span<const PetscScalar>(gap.data(), gap.size()));
             int shape0 = cstride == 0 ? 0 : coeffs.size() / cstride;
             return dolfinx_wrappers::as_pyarray(std::move(coeffs),
                                                 std::array{shape0, cstride});
           })
      .def(
          "pack_grad_test_functions",
          [](dolfinx_contact::Contact& self, int origin_meshtag,
             const py::array_t<PetscScalar, py::array::c_style>& gap,
             const py::array_t<PetscScalar, py::array::c_style>& u_packed)
          {
            auto [coeffs, cstride] = self.pack_grad_test_functions(
                origin_meshtag,
                xtl::span<const PetscScalar>(gap.data(), gap.size()),
                xtl::span<const PetscScalar>(u_packed.data(), u_packed.size()));
            int shape0 = cstride == 0 ? 0 : coeffs.size() / cstride;
            return dolfinx_wrappers::as_pyarray(std::move(coeffs),
                                                std::array{shape0, cstride});
          })
      .def("pack_ny",
           [](dolfinx_contact::Contact& self, int origin_meshtag,
              const py::array_t<PetscScalar, py::array::c_style>& gap)
           {
             auto [coeffs, cstride] = self.pack_ny(
                 origin_meshtag,
                 xtl::span<const PetscScalar>(gap.data(), gap.size()));
             int shape0 = cstride == 0 ? 0 : coeffs.size() / cstride;
             return dolfinx_wrappers::as_pyarray(std::move(coeffs),
                                                 std::array{shape0, cstride});
           })
      .def(
          "pack_u_contact",
          [](dolfinx_contact::Contact& self, int origin_meshtag,
             std::shared_ptr<dolfinx::fem::Function<PetscScalar>> u,
             const py::array_t<PetscScalar, py::array::c_style>& gap)
          {
            auto [coeffs, cstride] = self.pack_u_contact(
                origin_meshtag, u,
                xtl::span<const PetscScalar>(gap.data(), gap.size()));
            int shape0 = cstride == 0 ? 0 : coeffs.size() / cstride;
            return dolfinx_wrappers::as_pyarray(std::move(coeffs),
                                                std::array{shape0, cstride});
          },
          py::arg("origin_meshtag"), py::arg("u"), py::arg("gap"))
      .def(
          "pack_grad_u_contact",
          [](dolfinx_contact::Contact& self, int origin_meshtag,
             std::shared_ptr<dolfinx::fem::Function<PetscScalar>> u,
             const py::array_t<PetscScalar, py::array::c_style>& gap,
             const py::array_t<PetscScalar, py::array::c_style>& u_packed)
          {
            auto [coeffs, cstride] = self.pack_grad_u_contact(
                origin_meshtag, u,
                xtl::span<const PetscScalar>(gap.data(), gap.size()),
                xtl::span<const PetscScalar>(u_packed.data(), u_packed.size()));
            int shape0 = cstride == 0 ? 0 : coeffs.size() / cstride;
            return dolfinx_wrappers::as_pyarray(std::move(coeffs),
                                                std::array{shape0, cstride});
          })
      .def("update_submesh_geometry",
           &dolfinx_contact::Contact::update_submesh_geometry);
  m.def(
      "generate_contact_kernel",
      [](std::shared_ptr<const dolfinx::fem::FunctionSpace> V,
         dolfinx_contact::Kernel type, dolfinx_contact::QuadratureRule& q_rule,
         std::vector<std::shared_ptr<const dolfinx::fem::Function<PetscScalar>>>
             coeffs,
         bool constant_normal)
      {
        return contact_wrappers::KernelWrapper(
            dolfinx_contact::generate_contact_kernel<PetscScalar>(
                V, type, q_rule, coeffs, constant_normal));
      },
      py::arg("V"), py::arg("kernel_type"), py::arg("quadrature_rule"),
      py::arg("coeffs"), py::arg("constant_normal") = true);
  py::enum_<dolfinx_contact::Kernel>(m, "Kernel")
      .value("Rhs", dolfinx_contact::Kernel::Rhs)
<<<<<<< HEAD
      .value("Jac", dolfinx_contact::Kernel::Jac)
      .value("MeshTieRhs", dolfinx_contact::Kernel::MeshTieRhs)
      .value("MeshTieJac", dolfinx_contact::Kernel::MeshTieJac);
  m.def("pack_coefficient_quadrature",
        [](std::shared_ptr<const dolfinx::fem::Function<PetscScalar>> coeff,
           int q, const py::array_t<std::int32_t, py::array::c_style>& entities)
=======
      .value("Jac", dolfinx_contact::Kernel::Jac);
  m.def(
      "pack_coefficient_quadrature",
      [](std::shared_ptr<const dolfinx::fem::Function<PetscScalar>> coeff,
         int q, const py::array_t<std::int32_t, py::array::c_style>& entities)
      {
        auto e_span
            = xtl::span<const std::int32_t>(entities.data(), entities.size());
        if (entities.ndim() == 1)
        {

          auto [coeffs, cstride] = dolfinx_contact::pack_coefficient_quadrature(
              coeff, q, e_span, dolfinx::fem::IntegralType::cell);
          int shape0 = cstride == 0 ? 0 : coeffs.size() / cstride;
          return dolfinx_wrappers::as_pyarray(std::move(coeffs),
                                              std::array{shape0, cstride});
        }
        else if (entities.ndim() == 2)
        {

          auto [coeffs, cstride] = dolfinx_contact::pack_coefficient_quadrature(
              coeff, q, e_span, dolfinx::fem::IntegralType::exterior_facet);
          int shape0 = cstride == 0 ? 0 : coeffs.size() / cstride;
          return dolfinx_wrappers::as_pyarray(std::move(coeffs),
                                              std::array{shape0, cstride});
        }
        else
>>>>>>> 54356919
        {
          throw std::invalid_argument("Unsupported entities");
        }
      });

  m.def(
      "pack_circumradius",
      [](const dolfinx::mesh::Mesh& mesh,
         const py::array_t<std::int32_t, py::array::c_style>& active_facets)
      {
        auto e_span = xtl::span<const std::int32_t>(active_facets.data(),
                                                    active_facets.size());
        std::vector<double> coeffs
            = dolfinx_contact::pack_circumradius(mesh, e_span);
        return dolfinx_wrappers::as_pyarray(
            std::move(coeffs),
            std::array{std::size_t(active_facets.size() / 2), (std::size_t)1});
      });
  m.def("update_geometry", [](const dolfinx::fem::Function<PetscScalar>& u,
                              std::shared_ptr<dolfinx::mesh::Mesh> mesh)
        { dolfinx_contact::update_geometry(u, mesh); });

  m.def("compute_active_entities",
        [](std::shared_ptr<const dolfinx::mesh::Mesh> mesh,
           py::array_t<std::int32_t, py::array::c_style>& entities,
           dolfinx::fem::IntegralType integral)
        {
          auto entity_span
              = xtl::span<const std::int32_t>(entities.data(), entities.size());
          std::vector<std::int32_t> active_entities
              = dolfinx_contact::compute_active_entities(mesh, entity_span,
                                                         integral);
          switch (integral)
          {
          case dolfinx::fem::IntegralType::cell:
          {
            py::array_t<std::int32_t> domains(active_entities.size(),
                                              active_entities.data());
            return domains;
          }
          case dolfinx::fem::IntegralType::exterior_facet:
          {
            std::array<py::ssize_t, 2> shape
                = {py::ssize_t(active_entities.size() / 2), 2};
            return dolfinx_wrappers::as_pyarray(std::move(active_entities),
                                                shape);
          }
          case dolfinx::fem::IntegralType::interior_facet:
          {
            std::array<py::ssize_t, 3> shape
                = {py::ssize_t(active_entities.size() / 4), 2, 2};
            return dolfinx_wrappers::as_pyarray(std::move(active_entities),
                                                shape);
          }
          default:
            throw std::invalid_argument("Unsupported integral type");
          }
        });

  m.def(
      "find_candidate_surface_segment",
      [](std::shared_ptr<const dolfinx::mesh::Mesh> mesh,
         const std::vector<std::int32_t>& puppet_facets,
         const std::vector<std::int32_t>& candidate_facets, const double radius)
      {
        return dolfinx_contact::find_candidate_surface_segment(
            mesh, puppet_facets, candidate_facets, radius);
      },
      py::arg("mesh"), py::arg("puppet_facets"), py::arg("candidate_facets"),
      py::arg("radius") = -1.0);
  m.def(
      "raytracing",
      [](const dolfinx::mesh::Mesh& mesh,
         py::array_t<double, py::array::c_style>& point,
         py::array_t<double, py::array::c_style>& normal,
         py::array_t<std::int32_t, py::array::c_style>& cells, int max_iter,
         double tol)
      {
        auto facet_span
            = xtl::span<const std::int32_t>(cells.data(), cells.size());
        const std::size_t gdim = mesh.geometry().dim();
        std::array<std::size_t, 1> s_p = {(std::size_t)point.shape(0)};
        if (point.shape(0) != gdim)
        {
          throw std::invalid_argument(
              "Input point has to have same dimension as gdim");
        }
        auto _point
            = xt::adapt(point.data(), point.size(), xt::no_ownership(), s_p);

        if (normal.shape(0) != gdim)
        {
          throw std::invalid_argument(
              "Input normal has to have dimension gdim");
        }
        auto _normal
            = xt::adapt(normal.data(), normal.size(), xt::no_ownership(), s_p);
        std::tuple<int, std::int32_t, xt::xtensor<double, 1>,
                   xt::xtensor<double, 1>>
            output = dolfinx_contact::raytracing(mesh, _point, _normal,
                                                 facet_span, max_iter, tol);
        int status = std::get<0>(output);
        auto x = std::get<2>(output);
        auto X = std::get<3>(output);
        std::int32_t idx = std::get<1>(output);

        return py::make_tuple(status, idx,
                              dolfinx_wrappers::xt_as_pyarray(std::move(x)),
                              dolfinx_wrappers::xt_as_pyarray(std::move(X)));
      },
      py::arg("mesh"), py::arg("point"), py::arg("tangents"), py::arg("cells"),
      py::arg("max_iter") = 25, py::arg("tol") = 1e-8);
}<|MERGE_RESOLUTION|>--- conflicted
+++ resolved
@@ -272,15 +272,9 @@
       py::arg("coeffs"), py::arg("constant_normal") = true);
   py::enum_<dolfinx_contact::Kernel>(m, "Kernel")
       .value("Rhs", dolfinx_contact::Kernel::Rhs)
-<<<<<<< HEAD
       .value("Jac", dolfinx_contact::Kernel::Jac)
       .value("MeshTieRhs", dolfinx_contact::Kernel::MeshTieRhs)
       .value("MeshTieJac", dolfinx_contact::Kernel::MeshTieJac);
-  m.def("pack_coefficient_quadrature",
-        [](std::shared_ptr<const dolfinx::fem::Function<PetscScalar>> coeff,
-           int q, const py::array_t<std::int32_t, py::array::c_style>& entities)
-=======
-      .value("Jac", dolfinx_contact::Kernel::Jac);
   m.def(
       "pack_coefficient_quadrature",
       [](std::shared_ptr<const dolfinx::fem::Function<PetscScalar>> coeff,
@@ -307,7 +301,6 @@
                                               std::array{shape0, cstride});
         }
         else
->>>>>>> 54356919
         {
           throw std::invalid_argument("Unsupported entities");
         }
