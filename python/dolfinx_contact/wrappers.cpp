--- conflicted
+++ resolved
@@ -6,6 +6,7 @@
 
 #include "array.h"
 #include "caster_petsc.h"
+#include <dolfinx/graph/AdjacencyList.h>
 #include <dolfinx/la/PETScMatrix.h>
 #include <dolfinx/mesh/MeshTags.h>
 #include <dolfinx_contact/Contact.hpp>
@@ -18,7 +19,6 @@
 #include <pybind11/operators.h>
 #include <pybind11/pybind11.h>
 #include <pybind11/stl.h>
-#include <dolfinx/graph/AdjacencyList.h>
 #include <xtl/xspan.hpp>
 #define STRINGIFY(x) #x
 #define MACRO_STRINGIFY(x) STRINGIFY(x)
@@ -27,104 +27,6 @@
 
 PYBIND11_MODULE(cpp, m)
 {
-<<<<<<< HEAD
-     py::class_<dolfinx_contact::Contact, std::shared_ptr<dolfinx_contact::Contact>>(
-         m, "Contact", "Contact object")
-         .def(py::init<std::shared_ptr<dolfinx::mesh::MeshTags<std::int32_t>>, int, int,
-                       std::shared_ptr<dolfinx::fem::FunctionSpace>>(),
-              py::arg("marker"), py::arg("suface_0"), py::arg("surface_1"), py::arg("V"))
-         .def("create_distance_map",
-              [](dolfinx_contact::Contact &self, int origin_meshtag)
-              {
-                   self.create_distance_map(origin_meshtag);
-                   return;
-              })
-         .def("pack_gap_plane",
-              [](dolfinx_contact::Contact &self, int origin_meshtag, double g)
-              {
-                   auto [coeffs, cstride] = self.pack_gap_plane(origin_meshtag, g);
-                   int shape0 = cstride == 0 ? 0 : coeffs.size() / cstride;
-                   return dolfinx_contact_wrappers::as_pyarray(std::move(coeffs),
-                                                               std::array{shape0, cstride});
-              })
-         .def("pack_gap",
-              [](dolfinx_contact::Contact &self, int origin_meshtag)
-              {
-                   auto [coeffs, cstride] = self.pack_gap(origin_meshtag);
-                   int shape0 = cstride == 0 ? 0 : coeffs.size() / cstride;
-                   return dolfinx_contact_wrappers::as_pyarray(std::move(coeffs),
-                                                               std::array{shape0, cstride});
-              })
-         .def("map_0_to_1", &dolfinx_contact::Contact::map_0_to_1)
-         .def("map_1_to_0", &dolfinx_contact::Contact::map_1_to_0)
-         .def("facet_0", &dolfinx_contact::Contact::facet_0)
-         .def("facet_1", &dolfinx_contact::Contact::facet_1)
-         .def("set_quadrature_degree", &dolfinx_contact::Contact::set_quadrature_degree);
-     m.def(
-         "generate_contact_kernel",
-         [](std::shared_ptr<const dolfinx::fem::FunctionSpace> V, dolfinx_contact::Kernel type,
-            dolfinx_cuas::QuadratureRule &q_rule,
-            std::vector<std::shared_ptr<const dolfinx::fem::Function<PetscScalar>>> coeffs,
-            bool constant_normal)
-         {
-              return cuas_wrappers::KernelWrapper(dolfinx_contact::generate_contact_kernel(
-                  V, type, q_rule, coeffs, constant_normal));
-         },
-         py::arg("V"), py::arg("kernel_type"), py::arg("quadrature_rule"), py::arg("coeffs"),
-         py::arg("constant_normal") = true);
-     py::enum_<dolfinx_contact::Kernel>(m, "Kernel")
-         .value("NitscheRigidSurfaceRhs", dolfinx_contact::Kernel::NitscheRigidSurfaceRhs)
-         .value("NitscheRigidSurfaceJac", dolfinx_contact::Kernel::NitscheRigidSurfaceJac);
-     m.def("pack_coefficient_quadrature",
-           [](std::shared_ptr<const dolfinx::fem::Function<PetscScalar>> coeff, int q)
-           {
-                auto [coeffs, cstride] = dolfinx_contact::pack_coefficient_quadrature(coeff, q);
-                int shape0 = cstride == 0 ? 0 : coeffs.size() / cstride;
-                return dolfinx_contact_wrappers::as_pyarray(std::move(coeffs), std::array{shape0, cstride});
-           });
-     m.def("pack_coefficient_facet",
-           [](std::shared_ptr<const dolfinx::fem::Function<PetscScalar>> coeff, int q,
-              const py::array_t<std::int32_t, py::array::c_style> &active_facets)
-           {
-                auto [coeffs, cstride] = dolfinx_contact::pack_coefficient_facet(
-                    coeff, q, xtl::span<const std::int32_t>(active_facets.data(), active_facets.size()));
-                int shape0 = cstride == 0 ? 0 : coeffs.size() / cstride;
-                return dolfinx_contact_wrappers::as_pyarray(std::move(coeffs), std::array{shape0, cstride});
-           });
-
-     m.def("pack_circumradius_facet",
-           [](std::shared_ptr<const dolfinx::mesh::Mesh> mesh,
-              const py::array_t<std::int32_t, py::array::c_style> &active_facets)
-           {
-                auto [coeffs, cstride] = dolfinx_contact::pack_circumradius_facet(
-                    mesh, xtl::span<const std::int32_t>(active_facets.data(), active_facets.size()));
-                int shape0 = cstride == 0 ? 0 : coeffs.size() / cstride;
-                return dolfinx_contact_wrappers::as_pyarray(std::move(coeffs), std::array{shape0, cstride});
-           });
-     m.def("facet_to_cell_data",
-           [](std::shared_ptr<const dolfinx::mesh::Mesh> mesh,
-              const py::array_t<std::int32_t, py::array::c_style> &active_facets,
-              const py::array_t<PetscScalar, py::array::c_style> &data, int num_cols)
-           {
-                auto [coeffs, cstride] = dolfinx_contact::facet_to_cell_data(
-                    mesh, xtl::span<const std::int32_t>(active_facets.data(), active_facets.size()),
-                    xtl::span<const PetscScalar>(data.data(), data.size()), num_cols);
-                int shape0 = cstride == 0 ? 0 : coeffs.size() / cstride;
-                return dolfinx_contact_wrappers::as_pyarray(std::move(coeffs), std::array{shape0, cstride});
-           });
-
-     py::class_<dolfinx_contact::ContactInterface,
-                std::shared_ptr<dolfinx_contact::ContactInterface>>(m, "ContactInterface",
-                                                                    "Contact object")
-         .def(py::init<std::shared_ptr<dolfinx::mesh::MeshTags<std::int32_t>>, int, int>(),
-              py::arg("marker"), py::arg("surface_0"), py::arg("surface_1"))
-         .def_property_readonly("surface_0",
-                                &dolfinx_contact::ContactInterface::surface_0)
-
-         .def_property_readonly("surface_1",
-                                &dolfinx_contact::ContactInterface::surface_1)
-         .def("create_cell_map", &dolfinx_contact::ContactInterface::create_cell_map);
-=======
   py::class_<dolfinx_contact::Contact,
              std::shared_ptr<dolfinx_contact::Contact>>(m, "Contact",
                                                         "Contact object")
@@ -229,5 +131,17 @@
           return dolfinx_contact_wrappers::as_pyarray(
               std::move(coeffs), std::array{shape0, cstride});
         });
->>>>>>> 2171f96d
+  py::class_<dolfinx_contact::ContactInterface,
+             std::shared_ptr<dolfinx_contact::ContactInterface>>(
+      m, "ContactInterface", "Contact object")
+      .def(py::init<std::shared_ptr<dolfinx::mesh::MeshTags<std::int32_t>>, int,
+                    int>(),
+           py::arg("marker"), py::arg("surface_0"), py::arg("surface_1"))
+      .def_property_readonly("surface_0",
+                             &dolfinx_contact::ContactInterface::surface_0)
+
+      .def_property_readonly("surface_1",
+                             &dolfinx_contact::ContactInterface::surface_1)
+      .def("create_cell_map",
+           &dolfinx_contact::ContactInterface::create_cell_map);
 }