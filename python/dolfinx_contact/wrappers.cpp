--- conflicted
+++ resolved
@@ -429,67 +429,33 @@
          py::array_t<std::int32_t, py::array::c_style>& cells, int max_iter,
          double tol)
       {
-<<<<<<< HEAD
-        // FIXME: How to avoid copy here
-        auto ents = cells.unchecked();
-        const std::size_t shape_0 = cells.shape(0);
-        std::vector<std::pair<std::int32_t, int>> facets;
-        facets.reserve(shape_0);
-        for (std::size_t i = 0; i < shape_0; i++)
-          facets.emplace_back(ents(i, 0), ents(i, 1));
-        const std::size_t gdim = mesh.geometry().dim();
-        std::array<std::size_t, 1> s_p = {(std::size_t)point.shape(0)};
-        if (point.shape(0) != gdim)
-=======
         auto facet_span
             = std::span<const std::int32_t>(cells.data(), cells.size());
         const std::size_t gdim = mesh.geometry().dim();
         if (std::size_t(point.size()) != gdim)
->>>>>>> 8bb36476
         {
           throw std::invalid_argument(
               "Input point has to have same dimension as gdim");
         }
-<<<<<<< HEAD
-        auto _point
-            = xt::adapt(point.data(), point.size(), xt::no_ownership(), s_p);
-
-        if (normal.shape(0) != gdim)
-=======
         auto _point = std::span<const double>(point.data(), point.size());
 
         if (std::size_t(normal.size()) != gdim)
->>>>>>> 8bb36476
         {
           throw std::invalid_argument(
               "Input normal has to have dimension gdim");
         }
-<<<<<<< HEAD
-        auto _normal
-            = xt::adapt(normal.data(), normal.size(), xt::no_ownership(), s_p);
-        std::tuple<int, std::int32_t, xt::xtensor<double, 1>,
-                   xt::xtensor<double, 1>>
-            output = dolfinx_contact::raytracing(mesh, _point, _normal, facets,
-                                                 max_iter, tol);
-=======
         auto _normal = std::span<const double>(normal.data(), normal.size());
         std::tuple<int, std::int32_t, std::vector<double>, std::vector<double>>
             output = dolfinx_contact::raytracing(mesh, _point, _normal,
                                                  facet_span, max_iter, tol);
->>>>>>> 8bb36476
         int status = std::get<0>(output);
         auto x = std::get<2>(output);
         auto X = std::get<3>(output);
         std::int32_t idx = std::get<1>(output);
 
         return py::make_tuple(status, idx,
-<<<<<<< HEAD
-                              dolfinx_wrappers::xt_as_pyarray(std::move(x)),
-                              dolfinx_wrappers::xt_as_pyarray(std::move(X)));
-=======
                               dolfinx_wrappers::as_pyarray(std::move(x)),
                               dolfinx_wrappers::as_pyarray(std::move(X)));
->>>>>>> 8bb36476
       },
       py::arg("mesh"), py::arg("point"), py::arg("tangents"), py::arg("cells"),
       py::arg("max_iter") = 25, py::arg("tol") = 1e-8);
