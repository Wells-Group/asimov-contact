# Copyright (C) 2021 Sarah Roggendorf
#
# SPDX-License-Identifier:   MIT
#
# This test verifies the closest point projection. If we consider the closest point projection Pi(x)
# mapping a point x on surface 0 to a point Pi(x) on surface 1, then Pi(x) - x should be orthogonal
# to surface 1 in Pi(x) and point inwards. The normalised version (Pi(x) - x)||Pi(x)-x|| should therefore
# be the same as the outward unit normal in the point Pi(x) with the opposite sign.

import dolfinx.fem as _fem
import numpy as np
import pytest
from dolfinx.graph import adjacencylist
from dolfinx.io import XDMFFile
from dolfinx.mesh import meshtags, locate_entities_boundary
from mpi4py import MPI
import os
import dolfinx_contact
import dolfinx_contact.cpp
from dolfinx_contact.meshing import convert_mesh, create_box_mesh_2D, create_box_mesh_3D

os.system("mkdir -p meshes")


@pytest.mark.parametrize("q_deg", range(1, 4))
@pytest.mark.parametrize("surf", [0, 1])
@pytest.mark.parametrize("dim", [2, 3])
def test_projection(q_deg, surf, dim):

    # Create mesh
    if dim == 2:
        fname = "meshes/box_2D"
        create_box_mesh_2D(filename=f"{fname}.msh", res=1.0)

    else:
        fname = "meshes/box_3D"
        create_box_mesh_3D(filename=f"{fname}.msh", res=1.0, offset=0.0)

    convert_mesh(fname, fname, gdim=dim)

    # Read in mesh
    with XDMFFile(MPI.COMM_WORLD, f"{fname}.xdmf", "r") as xdmf:
        mesh = xdmf.read_mesh()

    tdim = mesh.topology.dim
    gdim = mesh.geometry.dim
    mesh.topology.create_connectivity(tdim - 1, 0)
    mesh.topology.create_connectivity(tdim - 1, tdim)

    # Surface parameters see contact_meshes.py
    L = 0.5
    delta = 0.1
    disp = -0.6
    H = 0.5

    # Define surfaces
    def surface_0(x):
        if dim == 2:
            return np.logical_and(np.isclose(x[1], delta * (x[0] + delta) / L), x[1] < delta + 1e-5)
        else:
            return np.isclose(x[2], 0)

    def surface_1(x):
        return np.isclose(x[dim - 1], disp + H)

    # define restriced range for x coordinate to ensure closest point is on interior of opposite surface
    def x_range(x):
        return np.logical_and(x[0] > delta, x[0] < L - delta)

    surface_0_val = 1
    surface_1_val = 2

    # Create meshtags for surfaces
    # restrict range of x coordinate for origin surface
    if surf == 0:
        facets_0 = locate_entities_boundary(mesh, tdim - 1, lambda x: np.logical_and(surface_0(x), x_range(x)))
        facets_1 = locate_entities_boundary(mesh, tdim - 1, surface_1)
    else:
        facets_0 = locate_entities_boundary(mesh, tdim - 1, surface_0)
        facets_1 = locate_entities_boundary(mesh, tdim - 1, lambda x: np.logical_and(surface_1(x), x_range(x)))

    values_0 = np.full(len(facets_0), surface_0_val, dtype=np.int32)
    values_1 = np.full(len(facets_1), surface_1_val, dtype=np.int32)
    indices = np.concatenate([facets_0, facets_1])
    values = np.hstack([values_0, values_1])
    sorted_ind = np.argsort(indices)
    facet_marker = meshtags(mesh, tdim - 1, indices[sorted_ind], values[sorted_ind])

    # Functions space
    V = _fem.VectorFunctionSpace(mesh, ("Lagrange", 1))

    # Create contact class, gap function and normals
    data = np.array([surface_0_val, surface_1_val], dtype=np.int32)
    offsets = np.array([0, 2], dtype=np.int32)
<<<<<<< HEAD
    surfaces = create_adjacencylist(data, offsets)
    search_mode = [dolfinx_contact.cpp.ContactMode.ClosestPoint, dolfinx_contact.cpp.ContactMode.ClosestPoint]
=======
    surfaces = adjacencylist(data, offsets)
>>>>>>> 5c018445
    contact = dolfinx_contact.cpp.Contact([facet_marker._cpp_object], surfaces, [(0, 1), (1, 0)],
                                          V._cpp_object, search_mode, quadrature_degree=q_deg)
    contact.create_distance_map(surf)
    gap = contact.pack_gap(surf)
    normals = contact.pack_ny(surf)

    # Compute dot product and normalise
    n_dot = np.zeros((gap.shape[0], gap.shape[1] // gdim))
    for facet in range(gap.shape[0]):
        for q in range(gap.shape[1] // gdim):
            g = gap[facet, q * gdim:(q + 1) * gdim]
            n = -normals[facet, q * gdim:(q + 1) * gdim]
            n_norm = np.linalg.norm(n)
            g_norm = np.linalg.norm(g)
            for i in range(gdim):
                n_dot[facet, q] += g[i] * n[i] / (n_norm * g_norm)

    # Test if angle between -normal and gap function is less than 6.5 degrees
    # Is better accuracy needed?
    assert np.allclose(n_dot, np.ones(n_dot.shape))<|MERGE_RESOLUTION|>--- conflicted
+++ resolved
@@ -92,12 +92,8 @@
     # Create contact class, gap function and normals
     data = np.array([surface_0_val, surface_1_val], dtype=np.int32)
     offsets = np.array([0, 2], dtype=np.int32)
-<<<<<<< HEAD
-    surfaces = create_adjacencylist(data, offsets)
+    surfaces = adjacencylist(data, offsets)
     search_mode = [dolfinx_contact.cpp.ContactMode.ClosestPoint, dolfinx_contact.cpp.ContactMode.ClosestPoint]
-=======
-    surfaces = adjacencylist(data, offsets)
->>>>>>> 5c018445
     contact = dolfinx_contact.cpp.Contact([facet_marker._cpp_object], surfaces, [(0, 1), (1, 0)],
                                           V._cpp_object, search_mode, quadrature_degree=q_deg)
     contact.create_distance_map(surf)
