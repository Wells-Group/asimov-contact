--- conflicted
+++ resolved
@@ -67,7 +67,6 @@
 
 
 def compare_test_fn(fn_space, test_fn, grad_test_fn, q_indices, link, x_ref, cell):
-<<<<<<< HEAD
     # Retrieve mesh and mesh data
     mesh = fn_space.mesh
     gdim = mesh.geometry.dim
@@ -162,114 +161,6 @@
         assert(np.allclose(vals1, vals2))
 
 
-@ pytest.mark.parametrize("ct", ["quadrilateral", "triangle", "tetrahedron", "hexahedron"])
-@ pytest.mark.parametrize("gap", [0.5, -0.5])
-@ pytest.mark.parametrize("q_deg", [1, 2, 3])
-@ pytest.mark.parametrize("delta", [0.0, -0.5])
-@ pytest.mark.parametrize("surface", [0, 1])
-def test_packing(ct, gap, q_deg, delta, surface):
-
-    # Create function space
-    V = create_functionspaces(ct, gap, delta)
-
-=======
->>>>>>> 54356919
-    # Retrieve mesh and mesh data
-    mesh = fn_space.mesh
-    gdim = mesh.geometry.dim
-<<<<<<< HEAD
-=======
-    bs = fn_space.dofmap.index_map_bs
-    dofs = fn_space.dofmap.cell_dofs(cell)
-
-    num_q_points = x_ref.shape[0]
-
-    for i, dof in enumerate(dofs):
-        for k in range(bs):
-            # Create fem function that is identical with desired test function
-            v = _fem.Function(fn_space)
-            v.x.array[:] = 0
-            v.x.array[dof * bs + k] = 1
-
-            # Create expression vor evaluating test function and evaluate
-            expr = _fem.Expression(v, x_ref)
-            expr_vals = expr.eval([cell])
-
-            # Create expression vor evaluating derivative of test function and evaluate
-            expr2 = _fem.Expression(ufl.grad(v.sub(k)), x_ref)
-            expr_vals2 = expr2.eval([cell])
-            # compare values of test functions
-            offset = link * num_q_points * len(dofs) * bs + i * num_q_points * bs
-            assert(np.allclose(expr_vals[0][q_indices * bs + k], test_fn[offset + q_indices * bs + k]))
-            # retrieve dv from expression values and packed test fn
-            dv1 = np.zeros((len(q_indices), gdim))
-            dv2 = np.zeros((len(q_indices), gdim))
-            offset = link * num_q_points * len(dofs) * gdim + i * gdim * num_q_points
-            for m in range(gdim):
-                dv1[:, m] = expr_vals2[0][q_indices * gdim + m]
-                dv2[:, m] = grad_test_fn[offset + q_indices * gdim + m]
-            assert(np.allclose(dv1, dv2))
-
-
-def assert_zero_test_fn(fn_space, test_fn, grad_test_fn, num_q_points, zero_ind, link, cell):
-    # Retrieve mesh and mesh data
-    mesh = fn_space.mesh
-    gdim = mesh.geometry.dim
-    bs = fn_space.dofmap.index_map_bs
-    dofs = fn_space.dofmap.cell_dofs(cell)
-    for i in range(len(dofs)):
-        for k in range(bs):
-            # ensure values are zero if q not connected to quadrature point
-            offset = link * num_q_points * len(dofs) * bs + i * num_q_points * bs
-            assert(np.allclose(0, test_fn[offset + zero_ind * bs + k]))
-            # retrieve dv from expression values and packed test fn
-            if len(zero_ind) > 0:
-                dv2 = np.zeros((len(zero_ind), gdim))
-                offset = link * num_q_points * len(dofs) * gdim + i * gdim * num_q_points
-                for m in range(gdim):
-                    dv2[:, m] = grad_test_fn[offset + zero_ind * gdim + m]
-                assert(np.allclose(np.zeros((len(zero_ind), gdim)), dv2))
-
-
-def compare_u(fn_space, u, u_opposite, grad_u_opposite, q_indices, x_ref, cell):
-    bs = fn_space.dofmap.index_map_bs
-    gdim = fn_space.mesh.geometry.dim
-
-    # use expression to evaluate u
-    expr = _fem.Expression(u, x_ref[q_indices, :])
-    expr_vals = expr.eval([cell]).reshape(-1)
-
-    # extract values from u_opposite
-    vals = np.zeros(len(q_indices) * bs)
-    for i, q in enumerate(q_indices):
-        vals[i * bs:(i + 1) * bs] = u_opposite[q * bs:(q + 1) * bs]
-
-    # compare expression and packed u
-    assert(np.allclose(expr_vals, vals))
-
-    # loop over block
-    for k in range(bs):
-
-        # use expression to evaluate gradient
-        expr = _fem.Expression(ufl.grad(u.sub(k)), x_ref)
-        expr_vals = expr.eval([cell]).reshape(-1)
-
-        # extract jacobian from surf_der and gradient from u_opposite and expr_vals
-        for i, q in enumerate(q_indices):
-            # gradient from expression
-            vals1 = np.zeros(gdim)
-            for j in range(gdim):
-                vals1[j] = expr_vals[i * gdim + j]
-
-            vals2 = np.zeros(gdim)
-            for j in range(gdim):
-                index = gdim * bs * q + k * gdim + j
-                vals2[j] = grad_u_opposite[index]
-
-        # compare gradient from expression and u_opposite
-        assert(np.allclose(vals1, vals2))
-
-
 @pytest.mark.parametrize("ct", ["quadrilateral", "triangle", "tetrahedron", "hexahedron"])
 @pytest.mark.parametrize("gap", [0.5, -0.5])
 @pytest.mark.parametrize("q_deg", [1, 2, 3])
@@ -284,7 +175,6 @@
     mesh = V.mesh
     tdim = mesh.topology.dim
     gdim = mesh.geometry.dim
->>>>>>> 54356919
     cmap = mesh.geometry.cmap
     geometry_dofmap = mesh.geometry.dofmap
 
