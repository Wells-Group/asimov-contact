# Copyright (C) 2021 Sarah Roggendorf
#
# SPDX-License-Identifier:    MIT
#
# This tests the custom assembly for the unbiased Nitsche formulation in a special case
# that can be expressed using ufl:
# We consider a very simple test case made up of two disconnected elements with a constant
# gap in x[tdim-1]-direction. The contact surfaces are made up of exactly one edge
# from each element that are perfectly aligned such that the quadrature points only
# differ in the x[tdim-1]-direction by the given gap.
# For comparison, we consider a DG function space on a mesh that is constructed by
# removing the gap between the elements and merging the edges making up the contact
# surface into one. This allows us to use DG-functions and ufl to formulate the contact
# terms in the variational form by suitably adjusting the deformation u and using the given
# constant gap.


import numpy as np
import scipy
import pytest
import ufl
from basix.ufl import element
from dolfinx.cpp.mesh import to_type
import dolfinx.fem as _fem
from dolfinx.graph import adjacencylist
from dolfinx.mesh import (CellType, locate_entities_boundary, locate_entities, create_mesh,
                          compute_midpoints, meshtags)
from mpi4py import MPI

import dolfinx_contact
import dolfinx_contact.cpp
from dolfinx_contact.helpers import (R_minus, dR_minus, R_plus, dR_plus, epsilon,
                                     lame_parameters, sigma_func, tangential_proj,
                                     ball_projection, d_ball_projection,
                                     d_alpha_ball_projection)

kt = dolfinx_contact.cpp.Kernel


def tied_dg(u0, v0, h, n, gamma, theta, sigma, dS):
    F = gamma / h('+') * ufl.inner(ufl.jump(u0), ufl.jump(v0)) * dS + \
        gamma / h('-') * ufl.inner(ufl.jump(u0), ufl.jump(v0)) * dS -\
        ufl.inner(ufl.avg(sigma(u0)) * n('+'), ufl.jump(v0)) * dS +\
        ufl.inner(ufl.avg(sigma(u0)) * n('-'), ufl.jump(v0)) * dS -\
        theta * ufl.inner(ufl.avg(sigma(v0)) * n('+'), ufl.jump(u0)) * dS +\
        theta * ufl.inner(ufl.avg(sigma(v0)) * n('-'), ufl.jump(u0)) * dS
    return 0.5 * F


def DG_rhs_plus(u0, v0, h, n, gamma, theta, sigma, gap, dS):
    # This version of the ufl form agrees with the formulation in https://doi.org/10.1007/s00211-018-0950-x
    def Pn_g(u, a, b):
        return ufl.dot(u(a) - u(b), -n(b)) - gap - (h(a) / gamma) * ufl.dot(sigma(u(a)) * n(a), -n(b))

    def Pn_gtheta(v, a, b):
        return ufl.dot(v(a) - v(b), -n(b)) - theta * (h(a) / gamma) * ufl.dot(sigma(v(a)) * n(a), -n(b))

    F = 0.5 * (gamma / h('+')) * R_plus(Pn_g(u0, '+', '-')) * \
        Pn_gtheta(v0, '+', '-') * dS

    F += 0.5 * (gamma / h('-')) * R_plus(Pn_g(u0, '-', '+')) * \
        Pn_gtheta(v0, '-', '+') * dS

    return F


def DG_rhs_minus(u0, v0, h, n, gamma, theta, sigma, gap, dS):
    # This version of the ufl form agrees with its one-sided equivalent in nitsche_ufl.py
    def Pn_g(u, a, b):
        return ufl.dot(sigma(u(a)) * n(a), -n(b)) + (gamma / h(a)) * (gap - ufl.dot(u(a) - u(b), -n(b)))

    def Pn_gtheta(v, a, b):
        return theta * ufl.dot(sigma(v(a)) * n(a), -n(b)) - (gamma / h(a)) * ufl.dot(v(a) - v(b), -n(b))

    F = 0.5 * (h('+') / gamma) * R_minus(Pn_g(u0, '+', '-')) * \
        Pn_gtheta(v0, '+', '-') * dS

    F += 0.5 * (h('-') / gamma) * R_minus(Pn_g(u0, '-', '+')) * \
        Pn_gtheta(v0, '-', '+') * dS

    return F


def DG_jac_plus(u0, v0, w0, h, n, gamma, theta, sigma, gap, dS):
    # This version of the ufl form agrees with the formulation in https://doi.org/10.1007/s00211-018-0950-x
    def Pn_g(u, a, b):
        return ufl.dot(u(a) - u(b), -n(b)) - gap - (h(a) / gamma) * ufl.dot(sigma(u(a)) * n(a), -n(b))

    def Pn_gtheta(v, a, b, t):
        return ufl.dot(v(a) - v(b), -n(b)) - t * (h(a) / gamma) * ufl.dot(sigma(v(a)) * n(a), -n(b))

    J = 0.5 * (gamma / h('+')) * dR_plus(Pn_g(u0, '+', '-')) * \
        Pn_gtheta(w0, '+', '-', 1.0) * Pn_gtheta(v0, '+', '-', theta) * dS

    J += 0.5 * (gamma / h('-')) * dR_plus(Pn_g(u0, '-', '+')) * \
        Pn_gtheta(w0, '-', '+', 1.0) * Pn_gtheta(v0, '-', '+', theta) * dS

    return J


def DG_jac_minus(u0, v0, w0, h, n, gamma, theta, sigma, gap, dS):
    # This version of the ufl form agrees with its one-sided equivalent in nitsche_ufl.py
    def Pn_g(u, a, b):
        return ufl.dot(sigma(u(a)) * n(a), -n(b)) + (gamma / h(a)) * (gap - ufl.dot(u(a) - u(b), -n(b)))

    def Pn_gtheta(v, a, b, t):
        return t * ufl.dot(sigma(v(a)) * n(a), -n(b)) - (gamma / h(a)) * ufl.dot(v(a) - v(b), -n(b))

    J = 0.5 * (h('+') / gamma) * dR_minus(Pn_g(u0, '+', '-')) * \
        Pn_gtheta(w0, '+', '-', 1.0) * Pn_gtheta(v0, '+', '-', theta) * dS

    J += 0.5 * (h('-') / gamma) * dR_minus(Pn_g(u0, '-', '+')) * \
        Pn_gtheta(w0, '-', '+', 1.0) * Pn_gtheta(v0, '-', '+', theta) * dS

    return J


def DG_rhs_tresca(u0, v0, h, n, gamma, theta, sigma, fric, dS, gdim):
    """
    UFL version of the Tresca friction term for the unbiased Nitsche formulation
    """
    def Pt_g(u, a, b, c):
        return tangential_proj(u(a) - u(b) - h(a) * c * sigma(u(a)) * n(a), -n(b))
    return 0.5 * gamma / h('+') * ufl.dot(ball_projection(Pt_g(u0, '+', '-', 1. / gamma), fric * h('+') / gamma, gdim),
                                          Pt_g(v0, '+', '-', theta / gamma)) * dS\
        + 0.5 * gamma / h('-') * ufl.dot(ball_projection(Pt_g(u0, '-', '+', 1. / gamma), fric * h('-') / gamma, gdim),
                                         Pt_g(v0, '-', '+', theta / gamma)) * dS


def DG_jac_tresca(u0, v0, w0, h, n, gamma, theta, sigma, fric, dS, gdim):
    """
    UFL version of the Jacobian for the Tresca friction term for the unbiased Nitsche formulation
    """
    def Pt_g(u, a, b, c):
        return tangential_proj(u(a) - u(b) - h(a) * c * sigma(u(a)) * n(a), -n(b))

    J = 0.5 * gamma / h('+') * ufl.dot(d_ball_projection(Pt_g(u0, '+', '-', 1. / gamma), fric * h('+') / gamma, gdim)
                                       * Pt_g(w0, '+', '-', 1. / gamma), Pt_g(v0, '+', '-', theta / gamma)) * dS
    J += 0.5 * gamma / h('-') * ufl.dot(d_ball_projection(Pt_g(u0, '-', '+', 1. / gamma), fric * h('-') / gamma, gdim)
                                        * Pt_g(w0, '-', '+', 1. / gamma), Pt_g(v0, '-', '+', theta / gamma)) * dS

    return J


def DG_rhs_coulomb(u0, v0, h, n, gamma, theta, sigma, gap, fric, dS, gdim):
    """
    UFL version of the Coulomb friction term for the unbiased Nitsche formulation
    """
    def Pn_g(u, a, b):
        return ufl.dot(u(a) - u(b), -n(b)) - gap - (h(a) / gamma) * ufl.dot(sigma(u(a)) * n(a), -n(b))

    def Pt_g(u, a, b, c):
        return tangential_proj(u(a) - u(b) - h(a) * c * sigma(u(a)) * n(a), -n(b))

    Pn_u_plus = R_plus(Pn_g(u0, '+', '-'))
    Pn_u_minus = R_plus(Pn_g(u0, '-', '+'))
    return 0.5 * gamma / h('+') * ufl.dot(ball_projection(Pt_g(u0, '+', '-', 1. / gamma),
                                                          Pn_u_plus * fric * h('+') / gamma, gdim),
                                          Pt_g(v0, '+', '-', theta / gamma)) * dS\
        + 0.5 * gamma / h('-') * ufl.dot(ball_projection(Pt_g(u0, '-', '+', 1. / gamma),
                                                         Pn_u_minus * fric * h('-') / gamma, gdim),
                                         Pt_g(v0, '-', '+', theta / gamma)) * dS


def DG_jac_coulomb(u0, v0, w0, h, n, gamma, theta, sigma, gap, fric, dS, gdim):
    """
    UFL version of the Jacobian for the Coulomb friction term for the unbiased Nitsche formulation
    """
    def Pn_g(u, a, b):
        return ufl.dot(u(a) - u(b), -n(b)) - gap - (h(a) / gamma) * ufl.dot(sigma(u(a)) * n(a), -n(b))

    def Pn_gtheta(v, a, b, t):
        return ufl.dot(v(a) - v(b), -n(b)) - t * (h(a) / gamma) * ufl.dot(sigma(v(a)) * n(a), -n(b))

    def Pt_g(u, a, b, c):
        return tangential_proj(u(a) - u(b) - h(a) * c * sigma(u(a)) * n(a), -n(b))

    Pn_u_plus = R_plus(Pn_g(u0, '+', '-'))
    Pn_u_minus = R_plus(Pn_g(u0, '-', '+'))

    J = 0.5 * gamma / h('+') * ufl.dot(d_ball_projection(Pt_g(u0, '+', '-', 1. / gamma),
                                                         Pn_u_plus * fric * h('+') / gamma, gdim)
                                       * Pt_g(w0, '+', '-', 1. / gamma), Pt_g(v0, '+', '-', theta / gamma)) * dS
    J += 0.5 * gamma / h('-') * ufl.dot(d_ball_projection(Pt_g(u0, '-', '+', 1. / gamma),
                                                          Pn_u_minus * fric * h('-') / gamma, gdim)
                                        * Pt_g(w0, '-', '+', 1. / gamma), Pt_g(v0, '-', '+', theta / gamma)) * dS

    d_alpha_plus = d_alpha_ball_projection(Pt_g(u0, '+', '-', 1. / gamma), Pn_u_plus * fric * h('+') / gamma,
                                           dR_plus(Pn_g(u0, '+', '-')) * fric * h('+') / gamma, gdim)
    d_alpha_minus = d_alpha_ball_projection(Pt_g(u0, '-', '+', 1. / gamma), Pn_u_plus * fric * h('-') / gamma,
                                            dR_plus(Pn_g(u0, '-', '+')) * fric * h('-') / gamma, gdim)
    J += 0.5 * gamma / h('+') * Pn_gtheta(w0, '+', '-', 1.0) * \
        ufl.dot(d_alpha_plus, Pt_g(v0, '+', '-', theta / gamma)) * dS
    J += 0.5 * gamma / h('-') * Pn_gtheta(w0, '-', '+', 1.0) * \
        ufl.dot(d_alpha_minus, Pt_g(v0, '-', '+', theta / gamma)) * dS
    return J


def compute_dof_permutations_all(V_dg, V_cg, gap):
    '''The meshes used for the two different formulations are
       created independently of each other. Therefore we need to
       determine how to map the dofs from one mesh to the other in
       order to compare the results'''
    mesh_dg = V_dg.mesh
    mesh_cg = V_cg.mesh
    bs = V_cg.dofmap.index_map_bs
    tdim = mesh_dg.topology.dim
    mesh_dg.topology.create_connectivity(tdim - 1, tdim)

    mesh_cg.topology.create_connectivity(tdim - 1, tdim)
    mesh_cg.topology.create_connectivity(tdim, tdim - 1)
    x_cg = V_cg.tabulate_dof_coordinates()
    x_dg = V_dg.tabulate_dof_coordinates()

    # retrieve all dg dofs on mesh without gap for each cell
    # and modify coordinates by gap if necessary
    num_cells = mesh_dg.topology.index_map(tdim).size_local
    for cell in range(num_cells):
        midpoint = compute_midpoints(mesh_dg, tdim, [cell])[0]
<<<<<<< HEAD
        if not midpoint[tdim - 1] > 0:
=======
        if midpoint[tdim - 1] <= 0:
>>>>>>> 4455cdb0
            # coordinates of corresponding dofs need to be adjusted by gap
            dofs_dg1 = V_dg.dofmap.cell_dofs(cell)
            x_dg[dofs_dg1, tdim - 1] -= gap

    indices_dg = np.zeros(x_dg.shape[0] * bs, dtype=np.int32)
    for i in range(x_cg.shape[0]):
        coordinates = x_cg[i, :]
        # find dg dofs that correspond to cg dofs for first element
        index = np.isclose(x_dg, coordinates).all(axis=1).nonzero()[0][0]
        for k in range(bs):
            indices_dg[i * bs + k] = index * bs + k
    return indices_dg


def create_functionspaces(ct, gap, vector=True):
    ''' This is a helper function to create the two element function spaces
        both for custom assembly and the DG formulation for
        quads, triangles, hexes and tetrahedra'''
    cell_type = to_type(ct)
    if cell_type == CellType.quadrilateral:
        x_ufl = np.array([[0, 0], [0.8, 0], [0.1, 1.3], [
                         0.7, 1.2], [-0.1, -1.2], [0.8, -1.1]])
        x_custom = np.array([[0, 0], [0.8, 0], [0.1, 1.3], [0.7, 1.2], [0, -gap],
                             [0.8, -gap], [-0.1, -1.2 - gap], [0.8, -1.1 - gap]])
        cells_ufl = np.array([[0, 1, 2, 3], [4, 5, 0, 1]], dtype=np.int32)
        cells_custom = np.array([[0, 1, 2, 3], [4, 5, 6, 7]], dtype=np.int32)
    elif cell_type == CellType.triangle:
        x_ufl = np.array(
            [[0, 0, 0], [0.8, 0, 0], [0.3, 1.3, 0.0], [0.4, -1.2, 0.0]])
        x_custom = np.array([[0, 0, 0], [0.8, 0, 0], [0.3, 1.3, 0.0], [
            0, -gap, 0], [0.8, -gap, 0], [0.4, -1.2 - gap, 0.0]])
        cells_ufl = np.array([[0, 1, 2], [0, 1, 3]], dtype=np.int32)
        cells_custom = np.array([[0, 1, 2], [3, 4, 5]], dtype=np.int32)
    elif cell_type == CellType.tetrahedron:
        x_ufl = np.array([[0, 0, 0], [1.1, 0, 0], [0.3, 1.0, 0], [
                         1, 1.2, 1.5], [0.8, 1.2, -1.6]])
        x_custom = np.array([[0, 0, 0], [1.1, 0, 0], [0.3, 1.0, 0], [1, 1.2, 1.5], [
            0, 0, -gap], [1.1, 0, -gap], [0.3, 1.0, -gap], [0.8, 1.2, -1.6 - gap]])
        cells_ufl = np.array([[0, 1, 2, 3], [0, 1, 2, 4]], dtype=np.int32)
        cells_custom = np.array([[0, 1, 2, 3], [4, 5, 6, 7]], dtype=np.int32)
    elif cell_type == CellType.hexahedron:
        x_ufl = np.array([[0, 0, 0], [1.1, 0, 0], [0.1, 1, 0], [1, 1.2, 0],
                          [0, 0, 1.2], [1.0, 0, 1], [0, 1, 1], [1, 1, 1],
                          [0, 0, -1.2], [1.0, 0, -1.3], [0, 1, -1], [1, 1, -1]])
        x_custom = np.array([[0, 0, 0], [1.1, 0, 0], [0.1, 1, 0], [1, 1.2, 0],
                             [0, 0, 1.2], [1.0, 0, 1], [0, 1, 1], [1, 1, 1],
                             [0, 0, -1.2 - gap], [1.0, 0, -1.3 - gap],
                             [0, 1, -1 - gap], [1, 1, -1 - gap],
                             [0, 0, -gap], [1.1, 0, -gap], [0.1, 1, -gap], [1, 1.2, -gap]])
        cells_ufl = np.array(
            [[0, 1, 2, 3, 4, 5, 6, 7], [8, 9, 10, 11, 0, 1, 2, 3]], dtype=np.int32)
        cells_custom = np.array(
            [[0, 1, 2, 3, 4, 5, 6, 7], [8, 9, 10, 11, 12, 13, 14, 15]], dtype=np.int32)
    else:
        raise ValueError(f"Unsupported mesh type {ct}")
    gdim = x_ufl.shape[1]
    coord_el = element("Lagrange", cell_type.name, 1, shape=(gdim,), gdim=gdim)
    if vector:
        el_shape = (gdim,)
    else:
        el_shape = ()
    domain = ufl.Mesh(coord_el)
    mesh_ufl = create_mesh(MPI.COMM_WORLD, cells_ufl, x_ufl, domain)
    el_ufl = element("DG", cell_type.name, 1, shape=el_shape, gdim=gdim)
    V_ufl = _fem.FunctionSpace(mesh_ufl, el_ufl)
    el_custom = element("Lagrange", cell_type.name,
                        1, shape=el_shape, gdim=gdim)
    domain_custom = ufl.Mesh(coord_el)
    mesh_custom = create_mesh(
        MPI.COMM_WORLD, cells_custom, x_custom, domain_custom)
    V_custom = _fem.FunctionSpace(mesh_custom, el_custom)

    return V_ufl, V_custom


def locate_contact_facets_custom(V, gap):
    '''This function locates the contact facets for custom assembly and ensures
       that the correct facet is chosen if the gap is zero'''
    # Retrieve mesh
    mesh = V.mesh

    # locate facets
    tdim = mesh.topology.dim
    facets1 = locate_entities_boundary(
        mesh, tdim - 1, lambda x: np.isclose(x[tdim - 1], 0))
    facets2 = locate_entities_boundary(
        mesh, tdim - 1, lambda x: np.isclose(x[tdim - 1], -gap))

    # choose correct facet if gap is zero
    mesh.topology.create_connectivity(tdim - 1, tdim)
    f_to_c = mesh.topology.connectivity(tdim - 1, tdim)
    cells = [[], []]
    contact_facets1 = []
    for facet in facets1:
        cell = f_to_c.links(facet)[0]
        cell_midpoints = compute_midpoints(mesh, tdim, [cell])
        if cell_midpoints[0][tdim - 1] > 0:
            contact_facets1.append(facet)
            cells[0].append(cell)
    contact_facets2 = []
    for facet in facets2:
        cell = f_to_c.links(facet)[0]
        cell_midpoints = compute_midpoints(mesh, tdim, [cell])
        if cell_midpoints[0][tdim - 1] < -gap:
            contact_facets2.append(facet)
            cells[1].append(cell)

    return cells, [contact_facets1, contact_facets2]


def create_facet_markers(mesh, facets_cg):
    # create meshtags
    tdim = mesh.topology.dim
    val0 = np.full(len(facets_cg[0]), 0, dtype=np.int32)
    val1 = np.full(len(facets_cg[1]), 1, dtype=np.int32)
    values = np.hstack([val0, val1])
    indices = np.concatenate([facets_cg[0], facets_cg[1]])
    sorted_facets = np.argsort(indices)
    return meshtags(mesh, tdim - 1, indices[sorted_facets], values[sorted_facets])


def create_contact_data(V, u, quadrature_degree, lmbda, mu, facets_cg, search, tied=False):
    ''' This function creates the contact class and the coefficients
        passed to the assembly for the unbiased Nitsche method'''

    # Retrieve mesh
    mesh = V.mesh
    # create meshtags
    facet_marker = create_facet_markers(mesh, facets_cg)

    data = np.array([0, 1], dtype=np.int32)
    offsets = np.array([0, 2], dtype=np.int32)
    surfaces = adjacencylist(data, offsets)
    # create contact class
    contact = dolfinx_contact.cpp.Contact([facet_marker._cpp_object], surfaces, [(0, 1), (1, 0)],
                                          mesh._cpp_object, quadrature_degree=quadrature_degree,
                                          search_method=search)
    contact.create_distance_map(0)
    contact.create_distance_map(1)

    # Pack material parameters mu and lambda on each contact surface
    V2 = _fem.FunctionSpace(mesh, ("DG", 0))
    lmbda2 = _fem.Function(V2)
    lmbda2.interpolate(lambda x: np.full((1, x.shape[1]), lmbda))
    mu2 = _fem.Function(V2)
    mu2.interpolate(lambda x: np.full((1, x.shape[1]), mu))
    fric_coeff = _fem.Function(V2)
    fric_coeff.interpolate(lambda x: np.full((1, x.shape[1]), 0.1))

    # compute active entities
    integral = _fem.IntegralType.exterior_facet
    entities_0, num_local_0 = dolfinx_contact.compute_active_entities(
        mesh._cpp_object, facets_cg[0], integral)
    entities_0 = entities_0[:num_local_0]
    entities_1, num_local_1 = dolfinx_contact.compute_active_entities(
        mesh._cpp_object, facets_cg[1], integral)
    entities_1 = entities_1[:num_local_1]

    # pack coeffs mu, lambda
    material_0 = np.hstack([dolfinx_contact.cpp.pack_coefficient_quadrature(
        mu2._cpp_object, 0, entities_0),
        dolfinx_contact.cpp.pack_coefficient_quadrature(
        lmbda2._cpp_object, 0, entities_0)])
    material_1 = np.hstack([dolfinx_contact.cpp.pack_coefficient_quadrature(
        mu2._cpp_object, 0, entities_1),
        dolfinx_contact.cpp.pack_coefficient_quadrature(
        lmbda2._cpp_object, 0, entities_1)])
    friction_0 = dolfinx_contact.cpp.pack_coefficient_quadrature(
        fric_coeff._cpp_object, 0, entities_0)
    friction_1 = dolfinx_contact.cpp.pack_coefficient_quadrature(
        fric_coeff._cpp_object, 0, entities_1)

    # Pack cell diameter on each surface
    h = ufl.CellDiameter(mesh)
    surface_cells = np.unique(np.hstack([entities_0[:, 0], entities_1[:, 0]]))
    h_int = _fem.Function(V2)
    expr = _fem.Expression(h, V2.element.interpolation_points())
    h_int.interpolate(expr, surface_cells)
    h_0 = dolfinx_contact.cpp.pack_coefficient_quadrature(
        h_int._cpp_object, 0, entities_0)
    h_1 = dolfinx_contact.cpp.pack_coefficient_quadrature(
        h_int._cpp_object, 0, entities_1)

    # Pack gap
    gap_0 = contact.pack_gap(0)
    gap_1 = contact.pack_gap(1)

    # Pack test functions
    test_fn_0 = contact.pack_test_functions(0, V._cpp_object)
    test_fn_1 = contact.pack_test_functions(1, V._cpp_object)
    # pack u
    u_opp_0 = contact.pack_u_contact(0, u._cpp_object)
    u_opp_1 = contact.pack_u_contact(1, u._cpp_object)
    u_0 = dolfinx_contact.cpp.pack_coefficient_quadrature(
        u._cpp_object, quadrature_degree, entities_0)
    u_1 = dolfinx_contact.cpp.pack_coefficient_quadrature(
        u._cpp_object, quadrature_degree, entities_1)
    grad_u_0 = dolfinx_contact.cpp.pack_gradient_quadrature(
        u._cpp_object, quadrature_degree, entities_0)
    grad_u_1 = dolfinx_contact.cpp.pack_gradient_quadrature(
        u._cpp_object, quadrature_degree, entities_1)
    if tied:
        grad_test_fn_0 = contact.pack_grad_test_functions(0, V._cpp_object)
        grad_test_fn_1 = contact.pack_grad_test_functions(1, V._cpp_object)
        grad_u_opp_0 = contact.pack_grad_u_contact(0, u._cpp_object)
        grad_u_opp_1 = contact.pack_grad_u_contact(1, u._cpp_object)

        # Concatenate all coeffs
        coeff_0 = np.hstack([material_0, h_0, test_fn_0,
                            grad_test_fn_0, u_0, grad_u_0, u_opp_0, grad_u_opp_0])
        coeff_1 = np.hstack([material_1, h_1, test_fn_1,
                            grad_test_fn_1, u_1, grad_u_1, u_opp_1, grad_u_opp_1])
    else:
        n_0 = contact.pack_ny(0)
        n_1 = contact.pack_ny(1)

        # Concatenate all coeffs
        coeff_0 = np.hstack([material_0, friction_0, h_0,
                            gap_0, n_0, test_fn_0, u_0, grad_u_0, u_opp_0])
        coeff_1 = np.hstack([material_1, friction_1, h_1,
                            gap_1, n_1, test_fn_1, u_1, grad_u_1, u_opp_1])

    return contact, coeff_0, coeff_1


@pytest.mark.parametrize("ct", ["triangle", "quadrilateral", "tetrahedron", "hexahedron"])
@pytest.mark.parametrize("gap", [0.5, -0.5])
@pytest.mark.parametrize("quadrature_degree", [1, 5])
@pytest.mark.parametrize("theta", [1, 0, -1])
@pytest.mark.parametrize("formulation", ["meshtie", "frictionless", "tresca", "coulomb"])
@pytest.mark.parametrize("search", [dolfinx_contact.cpp.ContactMode.ClosestPoint,
                                    dolfinx_contact.cpp.ContactMode.Raytracing])
def test_contact_kernels(ct, gap, quadrature_degree, theta, formulation, search):

    if formulation == "meshtie" and search == dolfinx_contact.cpp.ContactMode.Raytracing:
        pytest.xfail("Raytracing and MeshTie not supported")

    # Compute lame parameters
    plane_strain = False
    E = 1e3
    nu = 0.1
    mu_func, lambda_func = lame_parameters(plane_strain)
    mu = mu_func(E, nu)
    lmbda = lambda_func(E, nu)
    sigma = sigma_func(mu, lmbda)

    # Nitche parameter
    gamma = 10

    # create meshes and function spaces
    V_ufl, V_custom = create_functionspaces(ct, gap)
    mesh_ufl = V_ufl.mesh
    mesh_custom = V_custom.mesh
    tdim = mesh_ufl.topology.dim
    gdim = mesh_ufl.geometry.dim
    TOL = 1e-7
    cells_ufl_0 = locate_entities(
        mesh_ufl, tdim, lambda x: x[tdim - 1] > 0 - TOL)
    cells_ufl_1 = locate_entities(
        mesh_ufl, tdim, lambda x: x[tdim - 1] < 0 + TOL)

    def _u0(x):
        values = np.zeros((gdim, x.shape[1]))
        for i in range(tdim):
            values[i] = np.sin(x[i]) + 1
        return values

    def _u1(x):
        values = np.zeros((gdim, x.shape[1]))
        for i in range(tdim):
            values[i] = np.sin(x[i]) + 2
        return values

    def _u2(x):
        values = np.zeros((gdim, x.shape[1]))
        for i in range(tdim):
            values[i] = np.sin(x[i] + gap) + 2 if i == tdim - \
                1 else np.sin(x[i]) + 2
        return values

    # DG ufl 'contact'
    u0 = _fem.Function(V_ufl)
    u0.interpolate(_u0, cells_ufl_0)
    u0.interpolate(_u1, cells_ufl_1)
    v0 = ufl.TestFunction(V_ufl)
    w0 = ufl.TrialFunction(V_ufl)
    metadata = {"quadrature_degree": quadrature_degree}
    dS = ufl.Measure("dS", domain=mesh_ufl, metadata=metadata)

    n = ufl.FacetNormal(mesh_ufl)

    # Scaled Nitsche parameter
    h = ufl.CellDiameter(mesh_ufl)
    gamma_scaled = gamma * E

    # DG formulation

    if formulation == "meshtie":
        F0 = tied_dg(u0, v0, h, n, gamma_scaled, theta, sigma, dS)
        J0 = tied_dg(w0, v0, h, n, gamma_scaled, theta, sigma, dS)
        kernel_type_rhs = kt.MeshTieRhs
        kernel_type_jac = kt.MeshTieJac
    elif formulation == "frictionless":
        # Contact terms formulated using ufl consistent with https://doi.org/10.1007/s00211-018-0950-x
        F0 = DG_rhs_plus(u0, v0, h, n, gamma_scaled, theta, sigma, gap, dS)
        J0 = DG_jac_plus(u0, v0, w0, h, n, gamma_scaled, theta, sigma, gap, dS)
        kernel_type_rhs = kt.Rhs
        kernel_type_jac = kt.Jac
    elif formulation == "tresca":
        F0 = DG_rhs_tresca(u0, v0, h, n, gamma_scaled,
                           theta, sigma, 0.1, dS, gdim)
        J0 = DG_jac_tresca(u0, v0, w0, h, n, gamma_scaled,
                           theta, sigma, 0.1, dS, gdim)
        kernel_type_rhs = kt.TrescaRhs
        kernel_type_jac = kt.TrescaJac
    else:
        F0 = DG_rhs_coulomb(u0, v0, h, n, gamma_scaled,
                            theta, sigma, gap, 0.1, dS, gdim)
        J0 = DG_jac_coulomb(u0, v0, w0, h, n, gamma_scaled,
                            theta, sigma, gap, 0.1, dS, gdim)
        kernel_type_rhs = kt.CoulombRhs
        kernel_type_jac = kt.CoulombJac

    # rhs vector
    F0 = _fem.form(F0)
    b0 = _fem.petsc.create_vector(F0)
    b0.zeroEntries()
    _fem.petsc.assemble_vector(b0, F0)

    # lhs matrix
    J0 = _fem.form(J0)
    A0 = _fem.petsc.create_matrix(J0)
    A0.zeroEntries()
    _fem.petsc.assemble_matrix(A0, J0)
    A0.assemble()

    # Custom assembly
    cells, facets_cg = locate_contact_facets_custom(V_custom, gap)

    # Fem functions
    u1 = _fem.Function(V_custom)
    v1 = ufl.TestFunction(V_custom)
    w1 = ufl.TrialFunction(V_custom)

    u1.interpolate(_u0, cells[0])
    u1.interpolate(_u2, cells[1])
    u1.x.scatter_forward()

    # Dummy form for creating vector/matrix
    dx = ufl.Measure("dx", domain=mesh_custom)
    F_custom = ufl.inner(sigma(u1), epsilon(v1)) * dx
    J_custom = ufl.inner(sigma(w1), epsilon(v1)) * dx

    contact, c_0, c_1 = create_contact_data(V_custom, u1, quadrature_degree, lmbda,
                                            mu, facets_cg, search, formulation == "meshtie")

    # Generate residual data structures
    F_custom = _fem.form(F0)
    kernel_rhs = contact.generate_kernel(kernel_type_rhs, V_custom._cpp_object)
    b1 = _fem.petsc.create_vector(F_custom)

    # Generate residual data structures
    J_custom = _fem.form(J_custom)
    kernel_jac = contact.generate_kernel(kernel_type_jac, V_custom._cpp_object)
    A1 = contact.create_matrix(J_custom._cpp_object)

    # Pack constants
    consts = np.array([gamma_scaled, theta])

    # Assemble  residual
    b1.zeroEntries()
    contact.assemble_vector(b1, 0, kernel_rhs, c_0,
                            consts, V_custom._cpp_object)
    contact.assemble_vector(b1, 1, kernel_rhs, c_1,
                            consts, V_custom._cpp_object)

    # Assemble  jacobian
    A1.zeroEntries()
    contact.assemble_matrix(A1, 0, kernel_jac, c_0,
                            consts, V_custom._cpp_object)
    contact.assemble_matrix(A1, 1, kernel_jac, c_1,
                            consts, V_custom._cpp_object)
    A1.assemble()

    # Retrieve data necessary for comparison
    tdim = mesh_ufl.topology.dim
    ind_dg = compute_dof_permutations_all(V_ufl, V_custom, gap)

    # Compare rhs
    assert np.allclose(b0.array[ind_dg], b1.array)

    # create scipy matrix
    ai, aj, av = A0.getValuesCSR()
    A_sp = scipy.sparse.csr_matrix((av, aj, ai), shape=A0.getSize()).todense()
    bi, bj, bv = A1.getValuesCSR()
    B_sp = scipy.sparse.csr_matrix((bv, bj, bi), shape=A1.getSize()).todense()

    assert np.allclose(A_sp[ind_dg, :][:, ind_dg], B_sp)

    # Sanity check different formulations
    if formulation == "frictionless":
        # Contact terms formulated using ufl consistent with nitsche_ufl.py
        F2 = DG_rhs_minus(u0, v0, h, n, gamma_scaled, theta, sigma, gap, dS)

        F2 = _fem.form(F2)
        b2 = _fem.petsc.create_vector(F2)
        b2.zeroEntries()
        _fem.petsc.assemble_vector(b2, F2)
        assert np.allclose(b1.array, b2.array[ind_dg])

        # Contact terms formulated using ufl consistent with nitsche_ufl.py
        J2 = DG_jac_minus(u0, v0, w0, h, n, gamma_scaled,
                          theta, sigma, gap, dS)
        J2 = _fem.form(J2)
        A2 = _fem.petsc.create_matrix(J2)
        A2.zeroEntries()
        _fem.petsc.assemble_matrix(A2, J2)
        A2.assemble()

        ci, cj, cv = A2.getValuesCSR()
        C_sp = scipy.sparse.csr_matrix(
            (cv, cj, ci), shape=A2.getSize()).todense()
        assert np.allclose(C_sp[ind_dg, :][:, ind_dg], B_sp)


def poisson_dg(u0, v0, h, n, kdt, gamma, theta, dS):
    F = gamma / h('+') * ufl.inner(ufl.jump(u0), ufl.jump(v0)) * dS + \
        gamma / h('-') * ufl.inner(ufl.jump(u0), ufl.jump(v0)) * dS -\
        ufl.inner(ufl.avg(ufl.grad(u0)), n('+')) * ufl.jump(v0) * dS +\
        ufl.inner(ufl.avg(ufl.grad(u0)), n('-')) * ufl.jump(v0) * dS -\
        theta * ufl.inner(ufl.avg(ufl.grad(v0)), n('+')) * ufl.jump(u0) * dS +\
        theta * ufl.inner(ufl.avg(ufl.grad(v0)), n('-')) * ufl.jump(u0) * dS
    return 0.5 * kdt * F


@pytest.mark.parametrize("ct", ["triangle", "quadrilateral", "tetrahedron", "hexahedron"])
@pytest.mark.parametrize("gap", [0.5, -0.5])
@pytest.mark.parametrize("quadrature_degree", [1, 5])
@pytest.mark.parametrize("theta", [1, 0, -1])
def test_poisson_kernels(ct, gap, quadrature_degree, theta):

    # Nitche parameter
    gamma = 10

    # create meshes and function spaces
    V_ufl, V_custom = create_functionspaces(ct, gap, vector=False)
    mesh_ufl = V_ufl.mesh
    mesh_custom = V_custom.mesh
    tdim = mesh_ufl.topology.dim
    TOL = 1e-7
    cells_ufl_0 = locate_entities(
        mesh_ufl, tdim, lambda x: x[tdim - 1] > 0 - TOL)
    cells_ufl_1 = locate_entities(
        mesh_ufl, tdim, lambda x: x[tdim - 1] < 0 + TOL)

    def _u0(x):
        return np.sin(x[0]) + 1

    def _u1(x):
        return np.sin(x[tdim - 1]) + 2

    def _u2(x):
        return np.sin(x[tdim - 1] + gap) + 2

    # DG ufl 'contact'
    u0 = _fem.Function(V_ufl)
    u0.interpolate(_u0, cells_ufl_0)
    u0.interpolate(_u1, cells_ufl_1)
    v0 = ufl.TestFunction(V_ufl)
    w0 = ufl.TrialFunction(V_ufl)
    metadata = {"quadrature_degree": quadrature_degree}
    dS = ufl.Measure("dS", domain=mesh_ufl, metadata=metadata)

    n = ufl.FacetNormal(mesh_ufl)

    # Scaled Nitsche parameter
    h = ufl.CellDiameter(mesh_ufl)

    # DG formulation
    kdt = 5
<<<<<<< HEAD
    dx = ufl.Measure("dx", domain=mesh_ufl)
=======
>>>>>>> 4455cdb0
    F0 = poisson_dg(u0, v0, h, n, kdt, gamma, theta, dS)
    J0 = poisson_dg(w0, v0, h, n, kdt, gamma, theta, dS)

    # rhs vector
    F0 = _fem.form(F0)
    b0 = _fem.petsc.create_vector(F0)
    b0.zeroEntries()
    _fem.petsc.assemble_vector(b0, F0)

    # lhs matrix
    J0 = _fem.form(J0)
    A0 = _fem.petsc.create_matrix(J0)
    A0.zeroEntries()
    _fem.petsc.assemble_matrix(A0, J0)
    A0.assemble()

    # Custom assembly
    cells, facets_cg = locate_contact_facets_custom(V_custom, gap)

    # Fem functions
    u1 = _fem.Function(V_custom)
    v1 = ufl.TestFunction(V_custom)
    w1 = ufl.TrialFunction(V_custom)

    u1.interpolate(_u0, cells[0])
    u1.interpolate(_u2, cells[1])
    u1.x.scatter_forward()

    V0 = _fem.FunctionSpace(mesh_custom, ("DG", 0))
    kdt_custom = _fem.Function(V0)
    kdt_custom.interpolate(lambda x: np.full((1, x.shape[1]), kdt))

    # Dummy form for creating vector/matrix
    dx = ufl.Measure("dx", domain=mesh_custom)
    F_custom = ufl.inner(ufl.grad(u1), ufl.grad(v1)) * dx
    J_custom = kdt * ufl.inner(ufl.grad(w1), ufl.grad(v1)) * dx

    # meshtie surfaces
    facet_marker = create_facet_markers(mesh_custom, facets_cg)

    data = np.array([0, 1], dtype=np.int32)
    offsets = np.array([0, 2], dtype=np.int32)
    surfaces = adjacencylist(data, offsets)
    # initialise meshties
    meshties = dolfinx_contact.cpp.MeshTie([facet_marker._cpp_object], surfaces, [(0, 1), (1, 0)],
                                           mesh_custom._cpp_object, quadrature_degree=quadrature_degree)
    meshties.generate_kernel_data(dolfinx_contact.cpp.Problem.Poisson, V_custom._cpp_object, {
                                  "T": u1._cpp_object, "kdt": kdt_custom._cpp_object}, gamma, theta)

    # Generate residual data structures
    F_custom = _fem.form(F0)
    b1 = _fem.petsc.create_vector(F_custom)

    # # Generate matrix
    J_custom = _fem.form(J_custom)
    A1 = meshties.create_matrix(J_custom._cpp_object)

    # Assemble  residual
    b1.zeroEntries()
    meshties.assemble_vector(b1, V_custom._cpp_object,
                             dolfinx_contact.cpp.Problem.Poisson)

    # Assemble  jacobian
    A1.zeroEntries()
    meshties.assemble_matrix(A1, V_custom._cpp_object,
                             dolfinx_contact.cpp.Problem.Poisson)
    A1.assemble()

    # Retrieve data necessary for comparison
    tdim = mesh_ufl.topology.dim
    ind_dg = compute_dof_permutations_all(V_ufl, V_custom, gap)

    # Compare rhs
    assert np.allclose(b0.array[ind_dg], b1.array)

    # create scipy matrix
    ai, aj, av = A0.getValuesCSR()
    A_sp = scipy.sparse.csr_matrix((av, aj, ai), shape=A0.getSize()).todense()
    bi, bj, bv = A1.getValuesCSR()
    B_sp = scipy.sparse.csr_matrix((bv, bj, bi), shape=A1.getSize()).todense()

    assert np.allclose(A_sp[:, ind_dg][ind_dg, :], B_sp)<|MERGE_RESOLUTION|>--- conflicted
+++ resolved
@@ -217,11 +217,7 @@
     num_cells = mesh_dg.topology.index_map(tdim).size_local
     for cell in range(num_cells):
         midpoint = compute_midpoints(mesh_dg, tdim, [cell])[0]
-<<<<<<< HEAD
-        if not midpoint[tdim - 1] > 0:
-=======
         if midpoint[tdim - 1] <= 0:
->>>>>>> 4455cdb0
             # coordinates of corresponding dofs need to be adjusted by gap
             dofs_dg1 = V_dg.dofmap.cell_dofs(cell)
             x_dg[dofs_dg1, tdim - 1] -= gap
@@ -702,10 +698,6 @@
 
     # DG formulation
     kdt = 5
-<<<<<<< HEAD
-    dx = ufl.Measure("dx", domain=mesh_ufl)
-=======
->>>>>>> 4455cdb0
     F0 = poisson_dg(u0, v0, h, n, kdt, gamma, theta, dS)
     J0 = poisson_dg(w0, v0, h, n, kdt, gamma, theta, dS)
 
