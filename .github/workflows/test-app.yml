--- conflicted
+++ resolved
@@ -96,18 +96,12 @@
           cmake -G Ninja -B build-dir
           ninja -C build-dir
           ./build-dir/demo_meshtie
-<<<<<<< HEAD
-=======
           mpirun -np 2 ./build-dir/demo_meshtie
->>>>>>> 4455cdb0
           cd ../meshtieNewton
           cmake -G Ninja -B build-dir
           ninja -C build-dir
           ./build-dir/demo_meshtie
-<<<<<<< HEAD
-=======
           mpirun -np 2 ./build-dir/demo_meshtie
->>>>>>> 4455cdb0
 
       - name: Install contact
         run: BUILD_TYPE="Debug" python3 -m pip -v install python/
@@ -144,12 +138,9 @@
           python3 blocks_nitsche.py
           cd ../meshtie_demos
           python3 blocks_nitsche_meshtie.py
-<<<<<<< HEAD
-=======
           python3 poisson_convergence.py --simplex --runs=4
           python3 poisson_convergence.py --3D
           python3 demo_poisson.py
->>>>>>> 4455cdb0
 
       - name: Run tests
         run: |
